package tgbotapi

import (
	"io/ioutil"
	"log"
	"net/http"
	"os"
	"testing"
	"time"
)

const (
	TestToken               = "153667468:AAHlSHlMqSt1f_uFmVRJbm5gntu2HI4WW8I"
	ChatID                  = 76918703
	Channel                 = "@tgbotapitest"
	SupergroupChatID        = -1001120141283
	ReplyToMessageID        = 35
	ExistingPhotoFileID     = "AgACAgIAAxkDAAEBFUZhIALQ9pZN4BUe8ZSzUU_2foSo1AACnrMxG0BucEhezsBWOgcikQEAAwIAA20AAyAE"
	ExistingDocumentFileID  = "BQADAgADOQADjMcoCcioX1GrDvp3Ag"
	ExistingAudioFileID     = "BQADAgADRgADjMcoCdXg3lSIN49lAg"
	ExistingVoiceFileID     = "AwADAgADWQADjMcoCeul6r_q52IyAg"
	ExistingVideoFileID     = "BAADAgADZgADjMcoCav432kYe0FRAg"
	ExistingVideoNoteFileID = "DQADAgADdQAD70cQSUK41dLsRMqfAg"
	ExistingStickerFileID   = "BQADAgADcwADjMcoCbdl-6eB--YPAg"
)

type testLogger struct {
	t *testing.T
}

func (t testLogger) Println(v ...interface{}) {
	t.t.Log(v...)
}

func (t testLogger) Printf(format string, v ...interface{}) {
	t.t.Logf(format, v...)
}

func getBot(t *testing.T) (*BotAPI, error) {
	bot, err := NewBotAPIWithConfig(BotAPIConfig{
		Token:  TestToken,
		Logger: &testLogger{t},
		Debug:  true,
	})

	if err != nil {
		t.Error(err)
	}

	return bot, err
}

func TestNewBotAPI_notoken(t *testing.T) {
	if _, err := NewBotAPI(""); err == nil {
		t.Error(err)
	}
}

func TestGetUpdates(t *testing.T) {
	bot, _ := getBot(t)

	u := NewUpdate(0)

	if _, err := bot.GetUpdates(u); err != nil {
		t.Error(err)
	}
}

func TestSendWithMessage(t *testing.T) {
	bot, _ := getBot(t)

	msg := NewMessage(ChatID, "A test message from the test library in telegram-bot-api")
	msg.ParseMode = ModeMarkdown

	if _, err := bot.Send(msg); err != nil {
		t.Error(err)
	}
}

func TestSendWithMessageReply(t *testing.T) {
	bot, _ := getBot(t)

	msg := NewMessage(ChatID, "A test message from the test library in telegram-bot-api")
	msg.ReplyToMessageID = ReplyToMessageID
	_, err := bot.Send(msg)

	if err != nil {
		t.Error(err)
	}
}

func TestSendWithMessageForward(t *testing.T) {
	bot, _ := getBot(t)

	msg := NewForward(ChatID, ChatID, ReplyToMessageID)
	_, err := bot.Send(msg)

	if err != nil {
		t.Error(err)
	}
}

func TestCopyMessage(t *testing.T) {
	bot, _ := getBot(t)

	msg := NewMessage(ChatID, "A test message from the test library in telegram-bot-api")
	message, err := bot.Send(msg)
	if err != nil {
		t.Error(err)
	}

	copyMessageConfig := NewCopyMessage(SupergroupChatID, message.Chat.ID, message.MessageID)
	messageID, err := bot.CopyMessage(copyMessageConfig)
	if err != nil {
		t.Error(err)
	}

	if messageID.MessageID == message.MessageID {
		t.Error("copied message ID was the same as original message")
	}
}

func TestSendWithNewPhoto(t *testing.T) {
	bot, _ := getBot(t)

	msg := NewPhoto(ChatID, FilePath("tests/image.jpg"))
	msg.Caption = "Test"
	_, err := bot.Send(msg)

	if err != nil {
		t.Error(err)
	}
}

func TestSendWithNewPhotoWithFileBytes(t *testing.T) {
	bot, _ := getBot(t)

	data, _ := ioutil.ReadFile("tests/image.jpg")
	b := FileBytes{Name: "image.jpg", Bytes: data}

	msg := NewPhoto(ChatID, b)
	msg.Caption = "Test"
	_, err := bot.Send(msg)

	if err != nil {
		t.Error(err)
	}
}

func TestSendWithNewPhotoWithFileReader(t *testing.T) {
	bot, _ := getBot(t)

	f, _ := os.Open("tests/image.jpg")
	reader := FileReader{Name: "image.jpg", Reader: f}

	msg := NewPhoto(ChatID, reader)
	msg.Caption = "Test"
	_, err := bot.Send(msg)

	if err != nil {
		t.Error(err)
	}
}

func TestSendWithNewPhotoReply(t *testing.T) {
	bot, _ := getBot(t)

	msg := NewPhoto(ChatID, FilePath("tests/image.jpg"))
	msg.ReplyToMessageID = ReplyToMessageID

	_, err := bot.Send(msg)

	if err != nil {
		t.Error(err)
	}
}

func TestSendNewPhotoToChannel(t *testing.T) {
	bot, _ := getBot(t)

	msg := NewPhotoToChannel(Channel, FilePath("tests/image.jpg"))
	msg.Caption = "Test"
	_, err := bot.Send(msg)

	if err != nil {
		t.Error(err)
		t.Fail()
	}
}

func TestSendNewPhotoToChannelFileBytes(t *testing.T) {
	bot, _ := getBot(t)

	data, _ := ioutil.ReadFile("tests/image.jpg")
	b := FileBytes{Name: "image.jpg", Bytes: data}

	msg := NewPhotoToChannel(Channel, b)
	msg.Caption = "Test"
	_, err := bot.Send(msg)

	if err != nil {
		t.Error(err)
		t.Fail()
	}
}

func TestSendNewPhotoToChannelFileReader(t *testing.T) {
	bot, _ := getBot(t)

	f, _ := os.Open("tests/image.jpg")
	reader := FileReader{Name: "image.jpg", Reader: f}

	msg := NewPhotoToChannel(Channel, reader)
	msg.Caption = "Test"
	_, err := bot.Send(msg)

	if err != nil {
		t.Error(err)
		t.Fail()
	}
}

func TestSendWithExistingPhoto(t *testing.T) {
	bot, _ := getBot(t)

	msg := NewPhoto(ChatID, FileID(ExistingPhotoFileID))
	msg.Caption = "Test"
	_, err := bot.Send(msg)

	if err != nil {
		t.Error(err)
	}
}

func TestSendWithNewDocument(t *testing.T) {
	bot, _ := getBot(t)

	msg := NewDocument(ChatID, FilePath("tests/image.jpg"))
	_, err := bot.Send(msg)

	if err != nil {
		t.Error(err)
	}
}

func TestSendWithNewDocumentAndThumb(t *testing.T) {
	bot, _ := getBot(t)

	msg := NewDocument(ChatID, FilePath("tests/voice.ogg"))
	msg.Thumb = FilePath("tests/image.jpg")
	_, err := bot.Send(msg)

	if err != nil {
		t.Error(err)
	}
}

func TestSendWithExistingDocument(t *testing.T) {
	bot, _ := getBot(t)

	msg := NewDocument(ChatID, FileID(ExistingDocumentFileID))

	if _, err := bot.Send(msg); err != nil {
		t.Error(err)
	}
}

func TestSendWithNewAudio(t *testing.T) {
	bot, _ := getBot(t)

	msg := NewAudio(ChatID, FilePath("tests/audio.mp3"))
	msg.Title = "TEST"
	msg.Duration = 10
	msg.Performer = "TEST"

	if _, err := bot.Send(msg); err != nil {
		t.Error(err)
	}
}

func TestSendWithExistingAudio(t *testing.T) {
	bot, _ := getBot(t)

	msg := NewAudio(ChatID, FileID(ExistingAudioFileID))
	msg.Title = "TEST"
	msg.Duration = 10
	msg.Performer = "TEST"

	if _, err := bot.Send(msg); err != nil {
		t.Error(err)
	}
}

func TestSendWithNewVoice(t *testing.T) {
	bot, _ := getBot(t)

	msg := NewVoice(ChatID, FilePath("tests/voice.ogg"))
	msg.Duration = 10
	_, err := bot.Send(msg)

	if err != nil {
		t.Error(err)
	}
}

func TestSendWithExistingVoice(t *testing.T) {
	bot, _ := getBot(t)

	msg := NewVoice(ChatID, FileID(ExistingVoiceFileID))
	msg.Duration = 10
	_, err := bot.Send(msg)

	if err != nil {
		t.Error(err)
	}
}

func TestSendWithContact(t *testing.T) {
	bot, _ := getBot(t)

	contact := NewContact(ChatID, "5551234567", "Test")

	if _, err := bot.Send(contact); err != nil {
		t.Error(err)
	}
}

func TestSendWithLocation(t *testing.T) {
	bot, _ := getBot(t)

	_, err := bot.Send(NewLocation(ChatID, 40, 40))

	if err != nil {
		t.Error(err)
	}
}

func TestSendWithVenue(t *testing.T) {
	bot, _ := getBot(t)

	venue := NewVenue(ChatID, "A Test Location", "123 Test Street", 40, 40)

	if _, err := bot.Send(venue); err != nil {
		t.Error(err)
	}
}

func TestSendWithNewVideo(t *testing.T) {
	bot, _ := getBot(t)

	msg := NewVideo(ChatID, FilePath("tests/video.mp4"))
	msg.Duration = 10
	msg.Caption = "TEST"

	_, err := bot.Send(msg)

	if err != nil {
		t.Error(err)
	}
}

func TestSendWithExistingVideo(t *testing.T) {
	bot, _ := getBot(t)

	msg := NewVideo(ChatID, FileID(ExistingVideoFileID))
	msg.Duration = 10
	msg.Caption = "TEST"

	_, err := bot.Send(msg)

	if err != nil {
		t.Error(err)
	}
}

func TestSendWithNewVideoNote(t *testing.T) {
	bot, _ := getBot(t)

	msg := NewVideoNote(ChatID, 240, FilePath("tests/videonote.mp4"))
	msg.Duration = 10

	_, err := bot.Send(msg)

	if err != nil {
		t.Error(err)
	}
}

func TestSendWithExistingVideoNote(t *testing.T) {
	bot, _ := getBot(t)

	msg := NewVideoNote(ChatID, 240, FileID(ExistingVideoNoteFileID))
	msg.Duration = 10

	_, err := bot.Send(msg)

	if err != nil {
		t.Error(err)
	}
}

func TestSendWithNewSticker(t *testing.T) {
	bot, _ := getBot(t)

	msg := NewSticker(ChatID, FilePath("tests/image.jpg"))

	_, err := bot.Send(msg)

	if err != nil {
		t.Error(err)
	}
}

func TestSendWithExistingSticker(t *testing.T) {
	bot, _ := getBot(t)

	msg := NewSticker(ChatID, FileID(ExistingStickerFileID))

	_, err := bot.Send(msg)

	if err != nil {
		t.Error(err)
	}
}

func TestSendWithNewStickerAndKeyboardHide(t *testing.T) {
	bot, _ := getBot(t)

	msg := NewSticker(ChatID, FilePath("tests/image.jpg"))
	msg.ReplyMarkup = ReplyKeyboardRemove{
		RemoveKeyboard: true,
		Selective:      false,
	}
	_, err := bot.Send(msg)

	if err != nil {
		t.Error(err)
	}
}

func TestSendWithExistingStickerAndKeyboardHide(t *testing.T) {
	bot, _ := getBot(t)

	msg := NewSticker(ChatID, FileID(ExistingStickerFileID))
	msg.ReplyMarkup = ReplyKeyboardRemove{
		RemoveKeyboard: true,
		Selective:      false,
	}

	_, err := bot.Send(msg)

	if err != nil {
		t.Error(err)
	}
}

func TestSendWithDice(t *testing.T) {
	bot, _ := getBot(t)

	msg := NewDice(ChatID)
	_, err := bot.Send(msg)

	if err != nil {
		t.Error(err)
		t.Fail()
	}
}

func TestSendWithDiceWithEmoji(t *testing.T) {
	bot, _ := getBot(t)

	msg := NewDiceWithEmoji(ChatID, "🏀")
	_, err := bot.Send(msg)

	if err != nil {
		t.Error(err)
		t.Fail()
	}
}

func TestGetFile(t *testing.T) {
	bot, _ := getBot(t)

	file := FileConfig{
		FileID: ExistingPhotoFileID,
	}

	_, err := bot.GetFile(file)

	if err != nil {
		t.Error(err)
	}
}

func TestSendChatConfig(t *testing.T) {
	bot, _ := getBot(t)

	_, err := bot.Request(NewChatAction(ChatID, ChatTyping))

	if err != nil {
		t.Error(err)
	}
}

<<<<<<< HEAD
// TODO: figure out why test is failing
=======
// TODO: identify why this isn't working
>>>>>>> f2ef2729
// func TestSendEditMessage(t *testing.T) {
// 	bot, _ := getBot(t)

// 	msg, err := bot.Send(NewMessage(ChatID, "Testing editing."))
// 	if err != nil {
// 		t.Error(err)
// 	}

// 	edit := EditMessageTextConfig{
// 		BaseEdit: BaseEdit{
// 			ChatID:    ChatID,
// 			MessageID: msg.MessageID,
// 		},
// 		Text: "Updated text.",
// 	}

// 	_, err = bot.Send(edit)
// 	if err != nil {
// 		t.Error(err)
// 	}
// }

func TestGetUserProfilePhotos(t *testing.T) {
	bot, _ := getBot(t)

	_, err := bot.GetUserProfilePhotos(NewUserProfilePhotos(ChatID))
	if err != nil {
		t.Error(err)
	}
}

func TestSetWebhookWithCert(t *testing.T) {
	bot, _ := getBot(t)

	time.Sleep(time.Second * 2)

	bot.Request(DeleteWebhookConfig{})

	wh, err := NewWebhookWithCert("https://example.com/tgbotapi-test/"+bot.Token, FilePath("tests/cert.pem"))

	if err != nil {
		t.Error(err)
	}
	_, err = bot.Request(wh)

	if err != nil {
		t.Error(err)
	}

	_, err = bot.GetWebhookInfo()

	if err != nil {
		t.Error(err)
	}

	bot.Request(DeleteWebhookConfig{})
}

func TestSetWebhookWithoutCert(t *testing.T) {
	bot, _ := getBot(t)

	time.Sleep(time.Second * 2)

	bot.Request(DeleteWebhookConfig{})

	wh, err := NewWebhook("https://example.com/tgbotapi-test/" + bot.Token)

	if err != nil {
		t.Error(err)
	}

	_, err = bot.Request(wh)

	if err != nil {
		t.Error(err)
	}

	info, err := bot.GetWebhookInfo()

	if err != nil {
		t.Error(err)
	}
	if info.MaxConnections == 0 {
		t.Errorf("Expected maximum connections to be greater than 0")
	}
	if info.LastErrorDate != 0 {
		t.Errorf("failed to set webhook: %s", info.LastErrorMessage)
	}

	bot.Request(DeleteWebhookConfig{})
}

func TestSendWithMediaGroupPhotoVideo(t *testing.T) {
	bot, _ := getBot(t)

	cfg := NewMediaGroup(ChatID, []interface{}{
		NewInputMediaPhoto(FileURL("https://github.com/go-telegram-bot-api/telegram-bot-api/raw/0a3a1c8716c4cd8d26a262af9f12dcbab7f3f28c/tests/image.jpg")),
		NewInputMediaPhoto(FilePath("tests/image.jpg")),
		NewInputMediaVideo(FilePath("tests/video.mp4")),
	})

	messages, err := bot.SendMediaGroup(cfg)
	if err != nil {
		t.Error(err)
	}

	if messages == nil {
		t.Error("No received messages")
	}

	if len(messages) != len(cfg.Media) {
		t.Errorf("Different number of messages: %d", len(messages))
	}
}

func TestSendWithMediaGroupDocument(t *testing.T) {
	bot, _ := getBot(t)

	cfg := NewMediaGroup(ChatID, []interface{}{
		NewInputMediaDocument(FileURL("https://i.imgur.com/unQLJIb.jpg")),
		NewInputMediaDocument(FilePath("tests/image.jpg")),
	})

	messages, err := bot.SendMediaGroup(cfg)
	if err != nil {
		t.Error(err)
	}

	if messages == nil {
		t.Error("No received messages")
	}

	if len(messages) != len(cfg.Media) {
		t.Errorf("Different number of messages: %d", len(messages))
	}
}

func TestSendWithMediaGroupAudio(t *testing.T) {
	bot, _ := getBot(t)

	cfg := NewMediaGroup(ChatID, []interface{}{
		NewInputMediaAudio(FilePath("tests/audio.mp3")),
		NewInputMediaAudio(FilePath("tests/audio.mp3")),
	})

	messages, err := bot.SendMediaGroup(cfg)
	if err != nil {
		t.Error(err)
	}

	if messages == nil {
		t.Error("No received messages")
	}

	if len(messages) != len(cfg.Media) {
		t.Errorf("Different number of messages: %d", len(messages))
	}
}

func ExampleNewBotAPI() {
	bot, err := NewBotAPI("MyAwesomeBotToken")
	if err != nil {
		panic(err)
	}

	bot.Debug = true

	log.Printf("Authorized on account %s", bot.Self.UserName)

	u := NewUpdate(0)
	u.Timeout = 60

	updates := bot.GetUpdatesChan(u)

	// Optional: wait for updates and clear them if you don't want to handle
	// a large backlog of old messages
	time.Sleep(time.Millisecond * 500)
	updates.Clear()

	for update := range updates {
		if update.Message == nil {
			continue
		}

		log.Printf("[%s] %s", update.Message.From.UserName, update.Message.Text)

		msg := NewMessage(update.Message.Chat.ID, update.Message.Text)
		msg.ReplyToMessageID = update.Message.MessageID

		bot.Send(msg)
	}
}

func ExampleNewWebhook() {
	bot, err := NewBotAPI("MyAwesomeBotToken")
	if err != nil {
		panic(err)
	}

	bot.Debug = true

	log.Printf("Authorized on account %s", bot.Self.UserName)

	wh, err := NewWebhookWithCert("https://www.google.com:8443/"+bot.Token, FilePath("cert.pem"))

	if err != nil {
		panic(err)
	}

	_, err = bot.Request(wh)

	if err != nil {
		panic(err)
	}

	info, err := bot.GetWebhookInfo()

	if err != nil {
		panic(err)
	}

	if info.LastErrorDate != 0 {
		log.Printf("failed to set webhook: %s", info.LastErrorMessage)
	}

	updates := bot.ListenForWebhook("/" + bot.Token)
	go http.ListenAndServeTLS("0.0.0.0:8443", "cert.pem", "key.pem", nil)

	for update := range updates {
		log.Printf("%+v\n", update)
	}
}

func ExampleWebhookHandler() {
	bot, err := NewBotAPI("MyAwesomeBotToken")
	if err != nil {
		panic(err)
	}

	bot.Debug = true

	log.Printf("Authorized on account %s", bot.Self.UserName)

	wh, err := NewWebhookWithCert("https://www.google.com:8443/"+bot.Token, FilePath("cert.pem"))

	if err != nil {
		panic(err)
	}

	_, err = bot.Request(wh)
	if err != nil {
		panic(err)
	}
	info, err := bot.GetWebhookInfo()
	if err != nil {
		panic(err)
	}
	if info.LastErrorDate != 0 {
		log.Printf("[Telegram callback failed]%s", info.LastErrorMessage)
	}

	http.HandleFunc("/"+bot.Token, func(w http.ResponseWriter, r *http.Request) {
		update, err := bot.HandleUpdate(r)
		if err != nil {
			log.Printf("%+v\n", err.Error())
		} else {
			log.Printf("%+v\n", *update)
		}
	})

	go http.ListenAndServeTLS("0.0.0.0:8443", "cert.pem", "key.pem", nil)
}

func ExampleInlineConfig() {
	bot, err := NewBotAPI("MyAwesomeBotToken") // create new bot
	if err != nil {
		panic(err)
	}

	log.Printf("Authorized on account %s", bot.Self.UserName)

	u := NewUpdate(0)
	u.Timeout = 60

	updates := bot.GetUpdatesChan(u)

	for update := range updates {
		if update.InlineQuery == nil { // if no inline query, ignore it
			continue
		}

		article := NewInlineQueryResultArticle(update.InlineQuery.ID, "Echo", update.InlineQuery.Query)
		article.Description = update.InlineQuery.Query

		inlineConf := InlineConfig{
			InlineQueryID: update.InlineQuery.ID,
			IsPersonal:    true,
			CacheTime:     0,
			Results:       []interface{}{article},
		}

		if _, err := bot.Request(inlineConf); err != nil {
			log.Println(err)
		}
	}
}

// TODO: figure out why test is failing
// func TestDeleteMessage(t *testing.T) {
// 	bot, _ := getBot(t)

// 	msg := NewMessage(ChatID, "A test message from the test library in telegram-bot-api")
// 	msg.ParseMode = ModeMarkdown
// 	message, _ := bot.Send(msg)

// 	deleteMessageConfig := DeleteMessageConfig{
// 		ChatID:    message.Chat.ID,
// 		MessageID: message.MessageID,
// 	}
// 	_, err := bot.Request(deleteMessageConfig)

// 	if err != nil {
// 		t.Error(err)
// 	}
// }

func TestPinChatMessage(t *testing.T) {
	bot, _ := getBot(t)

	msg := NewMessage(SupergroupChatID, "A test message from the test library in telegram-bot-api")
	msg.ParseMode = ModeMarkdown
	message, _ := bot.Send(msg)

	pinChatMessageConfig := PinChatMessageConfig{
		ChatID:              message.Chat.ID,
		MessageID:           message.MessageID,
		DisableNotification: false,
	}
	_, err := bot.Request(pinChatMessageConfig)

	if err != nil {
		t.Error(err)
	}
}

func TestUnpinChatMessage(t *testing.T) {
	bot, _ := getBot(t)

	msg := NewMessage(SupergroupChatID, "A test message from the test library in telegram-bot-api")
	msg.ParseMode = ModeMarkdown
	message, _ := bot.Send(msg)

	// We need pin message to unpin something
	pinChatMessageConfig := PinChatMessageConfig{
		ChatID:              message.Chat.ID,
		MessageID:           message.MessageID,
		DisableNotification: false,
	}

	if _, err := bot.Request(pinChatMessageConfig); err != nil {
		t.Error(err)
	}

	unpinChatMessageConfig := UnpinChatMessageConfig{
		ChatID:    message.Chat.ID,
		MessageID: message.MessageID,
	}

	if _, err := bot.Request(unpinChatMessageConfig); err != nil {
		t.Error(err)
	}
}

func TestUnpinAllChatMessages(t *testing.T) {
	bot, _ := getBot(t)

	msg := NewMessage(SupergroupChatID, "A test message from the test library in telegram-bot-api")
	msg.ParseMode = ModeMarkdown
	message, _ := bot.Send(msg)

	pinChatMessageConfig := PinChatMessageConfig{
		ChatID:              message.Chat.ID,
		MessageID:           message.MessageID,
		DisableNotification: true,
	}

	if _, err := bot.Request(pinChatMessageConfig); err != nil {
		t.Error(err)
	}

	unpinAllChatMessagesConfig := UnpinAllChatMessagesConfig{
		ChatID: message.Chat.ID,
	}

	if _, err := bot.Request(unpinAllChatMessagesConfig); err != nil {
		t.Error(err)
	}
}

func TestPolls(t *testing.T) {
	bot, _ := getBot(t)

	poll := NewPoll(SupergroupChatID, "Are polls working?", "Yes", "No")

	msg, err := bot.Send(poll)
	if err != nil {
		t.Error(err)
	}

	result, err := bot.StopPoll(NewStopPoll(SupergroupChatID, msg.MessageID))
	if err != nil {
		t.Error(err)
	}

	if result.Question != "Are polls working?" {
		t.Error("Poll question did not match")
	}

	if !result.IsClosed {
		t.Error("Poll did not end")
	}

	if result.Options[0].Text != "Yes" || result.Options[0].VoterCount != 0 || result.Options[1].Text != "No" || result.Options[1].VoterCount != 0 {
		t.Error("Poll options were incorrect")
	}
}

func TestSendDice(t *testing.T) {
	bot, _ := getBot(t)

	dice := NewDice(ChatID)

	msg, err := bot.Send(dice)
	if err != nil {
		t.Error("Unable to send dice roll")
	}

	if msg.Dice == nil {
		t.Error("Dice roll was not received")
	}
}

func TestCommands(t *testing.T) {
	bot, _ := getBot(t)

	setCommands := NewSetMyCommands(BotCommand{
		Command:     "test",
		Description: "a test command",
	})

	if _, err := bot.Request(setCommands); err != nil {
		t.Error("Unable to set commands")
	}

	commands, err := bot.GetMyCommands()
	if err != nil {
		t.Error("Unable to get commands")
	}

	if len(commands) != 1 {
		t.Error("Incorrect number of commands returned")
	}

	if commands[0].Command != "test" || commands[0].Description != "a test command" {
		t.Error("Commands were incorrectly set")
	}

	setCommands = NewSetMyCommandsWithScope(NewBotCommandScopeAllPrivateChats(), BotCommand{
		Command:     "private",
		Description: "a private command",
	})

	if _, err := bot.Request(setCommands); err != nil {
		t.Error("Unable to set commands")
	}

	commands, err = bot.GetMyCommandsWithConfig(NewGetMyCommandsWithScope(NewBotCommandScopeAllPrivateChats()))
	if err != nil {
		t.Error("Unable to get commands")
	}

	if len(commands) != 1 {
		t.Error("Incorrect number of commands returned")
	}

	if commands[0].Command != "private" || commands[0].Description != "a private command" {
		t.Error("Commands were incorrectly set")
	}
}

// TODO: figure out why test is failing
// func TestEditMessageMedia(t *testing.T) {
// 	bot, _ := getBot(t)

// 	msg := NewPhoto(ChatID, "tests/image.jpg")
// 	msg.Caption = "Test"
// 	m, err := bot.Send(msg)

// 	if err != nil {
// 		t.Error(err)
// 	}

// 	edit := EditMessageMediaConfig{
// 		BaseEdit: BaseEdit{
// 			ChatID:    ChatID,
// 			MessageID: m.MessageID,
// 		},
// 		Media: NewInputMediaVideo("tests/video.mp4"),
// 	}

// 	_, err = bot.Request(edit)
// 	if err != nil {
// 		t.Error(err)
// 	}
// }

// TODO: figure out why test is failing
//
// func TestEditMessageMedia(t *testing.T) {
// 	bot, _ := getBot(t)

// 	msg := NewPhoto(ChatID, "tests/image.jpg")
// 	msg.Caption = "Test"
// 	m, err := bot.Send(msg)

// 	if err != nil {
// 		t.Error(err)
// 	}

// 	edit := EditMessageMediaConfig{
// 		BaseEdit: BaseEdit{
// 			ChatID:    ChatID,
// 			MessageID: m.MessageID,
// 		},
// 		Media: NewInputMediaVideo(FilePath("tests/video.mp4")),
// 	}

// 	_, err = bot.Request(edit)
// 	if err != nil {
// 		t.Error(err)
// 	}
// }

func TestPrepareInputMediaForParams(t *testing.T) {
	media := []interface{}{
		NewInputMediaPhoto(FilePath("tests/image.jpg")),
		NewInputMediaVideo(FileID("test")),
	}

	prepared := prepareInputMediaForParams(media)

	if media[0].(InputMediaPhoto).Media != FilePath("tests/image.jpg") {
		t.Error("Original media was changed")
	}

	if prepared[0].(InputMediaPhoto).Media != fileAttach("attach://file-0") {
		t.Error("New media was not replaced")
	}

	if prepared[1].(InputMediaVideo).Media != FileID("test") {
		t.Error("Passthrough value was not the same")
	}
}<|MERGE_RESOLUTION|>--- conflicted
+++ resolved
@@ -82,9 +82,7 @@
 
 	msg := NewMessage(ChatID, "A test message from the test library in telegram-bot-api")
 	msg.ReplyToMessageID = ReplyToMessageID
-	_, err := bot.Send(msg)
-
-	if err != nil {
+	if _, err := bot.Send(msg); err != nil {
 		t.Error(err)
 	}
 }
@@ -93,9 +91,7 @@
 	bot, _ := getBot(t)
 
 	msg := NewForward(ChatID, ChatID, ReplyToMessageID)
-	_, err := bot.Send(msg)
-
-	if err != nil {
+	if _, err := bot.Send(msg); err != nil {
 		t.Error(err)
 	}
 }
@@ -125,9 +121,7 @@
 
 	msg := NewPhoto(ChatID, FilePath("tests/image.jpg"))
 	msg.Caption = "Test"
-	_, err := bot.Send(msg)
-
-	if err != nil {
+	if _, err := bot.Send(msg); err != nil {
 		t.Error(err)
 	}
 }
@@ -140,9 +134,7 @@
 
 	msg := NewPhoto(ChatID, b)
 	msg.Caption = "Test"
-	_, err := bot.Send(msg)
-
-	if err != nil {
+	if _, err := bot.Send(msg); err != nil {
 		t.Error(err)
 	}
 }
@@ -155,9 +147,7 @@
 
 	msg := NewPhoto(ChatID, reader)
 	msg.Caption = "Test"
-	_, err := bot.Send(msg)
-
-	if err != nil {
+	if _, err := bot.Send(msg); err != nil {
 		t.Error(err)
 	}
 }
@@ -168,9 +158,7 @@
 	msg := NewPhoto(ChatID, FilePath("tests/image.jpg"))
 	msg.ReplyToMessageID = ReplyToMessageID
 
-	_, err := bot.Send(msg)
-
-	if err != nil {
+	if _, err := bot.Send(msg); err != nil {
 		t.Error(err)
 	}
 }
@@ -180,11 +168,8 @@
 
 	msg := NewPhotoToChannel(Channel, FilePath("tests/image.jpg"))
 	msg.Caption = "Test"
-	_, err := bot.Send(msg)
-
-	if err != nil {
-		t.Error(err)
-		t.Fail()
+	if _, err := bot.Send(msg); err != nil {
+		t.Error(err)
 	}
 }
 
@@ -196,11 +181,8 @@
 
 	msg := NewPhotoToChannel(Channel, b)
 	msg.Caption = "Test"
-	_, err := bot.Send(msg)
-
-	if err != nil {
-		t.Error(err)
-		t.Fail()
+	if _, err := bot.Send(msg); err != nil {
+		t.Error(err)
 	}
 }
 
@@ -212,9 +194,7 @@
 
 	msg := NewPhotoToChannel(Channel, reader)
 	msg.Caption = "Test"
-	_, err := bot.Send(msg)
-
-	if err != nil {
+	if _, err := bot.Send(msg); err != nil {
 		t.Error(err)
 		t.Fail()
 	}
@@ -225,9 +205,7 @@
 
 	msg := NewPhoto(ChatID, FileID(ExistingPhotoFileID))
 	msg.Caption = "Test"
-	_, err := bot.Send(msg)
-
-	if err != nil {
+	if _, err := bot.Send(msg); err != nil {
 		t.Error(err)
 	}
 }
@@ -236,9 +214,7 @@
 	bot, _ := getBot(t)
 
 	msg := NewDocument(ChatID, FilePath("tests/image.jpg"))
-	_, err := bot.Send(msg)
-
-	if err != nil {
+	if _, err := bot.Send(msg); err != nil {
 		t.Error(err)
 	}
 }
@@ -248,9 +224,7 @@
 
 	msg := NewDocument(ChatID, FilePath("tests/voice.ogg"))
 	msg.Thumb = FilePath("tests/image.jpg")
-	_, err := bot.Send(msg)
-
-	if err != nil {
+	if _, err := bot.Send(msg); err != nil {
 		t.Error(err)
 	}
 }
@@ -296,9 +270,7 @@
 
 	msg := NewVoice(ChatID, FilePath("tests/voice.ogg"))
 	msg.Duration = 10
-	_, err := bot.Send(msg)
-
-	if err != nil {
+	if _, err := bot.Send(msg); err != nil {
 		t.Error(err)
 	}
 }
@@ -308,9 +280,7 @@
 
 	msg := NewVoice(ChatID, FileID(ExistingVoiceFileID))
 	msg.Duration = 10
-	_, err := bot.Send(msg)
-
-	if err != nil {
+	if _, err := bot.Send(msg); err != nil {
 		t.Error(err)
 	}
 }
@@ -352,9 +322,7 @@
 	msg.Duration = 10
 	msg.Caption = "TEST"
 
-	_, err := bot.Send(msg)
-
-	if err != nil {
+	if _, err := bot.Send(msg); err != nil {
 		t.Error(err)
 	}
 }
@@ -366,9 +334,7 @@
 	msg.Duration = 10
 	msg.Caption = "TEST"
 
-	_, err := bot.Send(msg)
-
-	if err != nil {
+	if _, err := bot.Send(msg); err != nil {
 		t.Error(err)
 	}
 }
@@ -379,9 +345,7 @@
 	msg := NewVideoNote(ChatID, 240, FilePath("tests/videonote.mp4"))
 	msg.Duration = 10
 
-	_, err := bot.Send(msg)
-
-	if err != nil {
+	if _, err := bot.Send(msg); err != nil {
 		t.Error(err)
 	}
 }
@@ -392,9 +356,7 @@
 	msg := NewVideoNote(ChatID, 240, FileID(ExistingVideoNoteFileID))
 	msg.Duration = 10
 
-	_, err := bot.Send(msg)
-
-	if err != nil {
+	if _, err := bot.Send(msg); err != nil {
 		t.Error(err)
 	}
 }
@@ -404,9 +366,7 @@
 
 	msg := NewSticker(ChatID, FilePath("tests/image.jpg"))
 
-	_, err := bot.Send(msg)
-
-	if err != nil {
+	if _, err := bot.Send(msg); err != nil {
 		t.Error(err)
 	}
 }
@@ -416,9 +376,7 @@
 
 	msg := NewSticker(ChatID, FileID(ExistingStickerFileID))
 
-	_, err := bot.Send(msg)
-
-	if err != nil {
+	if _, err := bot.Send(msg); err != nil {
 		t.Error(err)
 	}
 }
@@ -431,9 +389,7 @@
 		RemoveKeyboard: true,
 		Selective:      false,
 	}
-	_, err := bot.Send(msg)
-
-	if err != nil {
+	if _, err := bot.Send(msg); err != nil {
 		t.Error(err)
 	}
 }
@@ -447,9 +403,7 @@
 		Selective:      false,
 	}
 
-	_, err := bot.Send(msg)
-
-	if err != nil {
+	if _, err := bot.Send(msg); err != nil {
 		t.Error(err)
 	}
 }
@@ -458,9 +412,7 @@
 	bot, _ := getBot(t)
 
 	msg := NewDice(ChatID)
-	_, err := bot.Send(msg)
-
-	if err != nil {
+	if _, err := bot.Send(msg); err != nil {
 		t.Error(err)
 		t.Fail()
 	}
@@ -470,9 +422,7 @@
 	bot, _ := getBot(t)
 
 	msg := NewDiceWithEmoji(ChatID, "🏀")
-	_, err := bot.Send(msg)
-
-	if err != nil {
+	if _, err := bot.Send(msg); err != nil {
 		t.Error(err)
 		t.Fail()
 	}
@@ -485,9 +435,7 @@
 		FileID: ExistingPhotoFileID,
 	}
 
-	_, err := bot.GetFile(file)
-
-	if err != nil {
+	if _, err := bot.GetFile(file); err != nil {
 		t.Error(err)
 	}
 }
@@ -502,11 +450,7 @@
 	}
 }
 
-<<<<<<< HEAD
-// TODO: figure out why test is failing
-=======
 // TODO: identify why this isn't working
->>>>>>> f2ef2729
 // func TestSendEditMessage(t *testing.T) {
 // 	bot, _ := getBot(t)
 
