--- conflicted
+++ resolved
@@ -970,7 +970,29 @@
 		t.Error("Commands were incorrectly set")
 	}
 
-<<<<<<< HEAD
+	setCommands = NewSetMyCommandsWithScope(NewBotCommandScopeAllPrivateChats(), BotCommand{
+		Command:     "private",
+		Description: "a private command",
+	})
+
+	if _, err := bot.Request(setCommands); err != nil {
+		t.Error("Unable to set commands")
+	}
+
+	commands, err = bot.GetMyCommandsWithConfig(NewGetMyCommandsWithScope(NewBotCommandScopeAllPrivateChats()))
+	if err != nil {
+		t.Error("Unable to get commands")
+	}
+
+	if len(commands) != 1 {
+		t.Error("Incorrect number of commands returned")
+	}
+
+	if commands[0].Command != "private" || commands[0].Description != "a private command" {
+		t.Error("Commands were incorrectly set")
+	}
+}
+
 // TODO: figure out why test is failing
 // func TestEditMessageMedia(t *testing.T) {
 // 	bot, _ := getBot(t)
@@ -996,30 +1018,6 @@
 // 		t.Error(err)
 // 	}
 // }
-=======
-	setCommands = NewSetMyCommandsWithScope(NewBotCommandScopeAllPrivateChats(), BotCommand{
-		Command:     "private",
-		Description: "a private command",
-	})
-
-	if _, err := bot.Request(setCommands); err != nil {
-		t.Error("Unable to set commands")
-	}
-
-	commands, err = bot.GetMyCommandsWithConfig(NewGetMyCommandsWithScope(NewBotCommandScopeAllPrivateChats()))
-	if err != nil {
-		t.Error("Unable to get commands")
-	}
-
-	if len(commands) != 1 {
-		t.Error("Incorrect number of commands returned")
-	}
-
-	if commands[0].Command != "private" || commands[0].Description != "a private command" {
-		t.Error("Commands were incorrectly set")
-	}
-}
->>>>>>> d7df8564
 
 // TODO: figure out why test is failing
 //
