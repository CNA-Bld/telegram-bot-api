# Golang bindings for the Telegram Bot API

[![GoDoc](https://godoc.org/github.com/go-telegram-bot-api/telegram-bot-api?status.svg)](http://godoc.org/github.com/go-telegram-bot-api/telegram-bot-api)
[![Travis](https://travis-ci.org/go-telegram-bot-api/telegram-bot-api.svg)](https://travis-ci.org/go-telegram-bot-api/telegram-bot-api)

All methods are fairly self explanatory, and reading the godoc page should
explain everything. If something isn't clear, open an issue or submit
a pull request.

The scope of this project is just to provide a wrapper around the API
without any additional features. There are other projects for creating
something with plugins and command handlers without having to design
all that yourself.

Join [the development group](https://telegram.me/go_telegram_bot_api) if
you want to ask questions or discuss development.

## Example

First, ensure the library is installed and up to date by running
`go get -u github.com/go-telegram-bot-api/telegram-bot-api`.

This is a very simple bot that just displays any gotten updates,
then replies it to that chat.

```go
package main

import (
	"log"

	"github.com/go-telegram-bot-api/telegram-bot-api"
)

func main() {
	bot, err := tgbotapi.NewBotAPI("MyAwesomeBotToken")
	if err != nil {
		log.Panic(err)
	}

	bot.Debug = true

	log.Printf("Authorized on account %s", bot.Self.UserName)

	u := tgbotapi.NewUpdate(0)
	u.Timeout = 60

	updates, err := bot.GetUpdatesChan(u)

	for update := range updates {
		if update.Message == nil { // ignore any non-Message Updates
			continue
		}

		log.Printf("[%s] %s", update.Message.From.UserName, update.Message.Text)

		msg := tgbotapi.NewMessage(update.Message.Chat.ID, update.Message.Text)
		msg.ReplyToMessageID = update.Message.MessageID

		bot.Send(msg)
	}
}
```

There are more examples on the [wiki](https://github.com/go-telegram-bot-api/telegram-bot-api/wiki)
with detailed information on how to do many differen kinds of things.
It's a great place to get started on using keyboards, commands, or other
kinds of reply markup.

If you need to use webhooks (if you wish to run on Google App Engine),
you may use a slightly different method.

```go
package main

import (
	"log"
	"net/http"

	"github.com/go-telegram-bot-api/telegram-bot-api"
)

func main() {
	bot, err := tgbotapi.NewBotAPI("MyAwesomeBotToken")
	if err != nil {
		log.Fatal(err)
	}

	bot.Debug = true

	log.Printf("Authorized on account %s", bot.Self.UserName)

	_, err = bot.Request(tgbotapi.NewWebhookWithCert("https://www.google.com:8443/"+bot.Token, "cert.pem"))
	if err != nil {
		log.Fatal(err)
	}

	info, err := bot.GetWebhookInfo()

	if err != nil {
		log.Fatal(err)
	}

	if info.LastErrorDate != 0 {
<<<<<<< HEAD
		log.Printf("failed to set webhook: %s", info.LastErrorMessage)
=======
		log.Printf("Telegram callback failed: %s", info.LastErrorMessage)
>>>>>>> e2f846d8
	}

	updates := bot.ListenForWebhook("/" + bot.Token)
	go http.ListenAndServeTLS("0.0.0.0:8443", "cert.pem", "key.pem", nil)

	for update := range updates {
		log.Printf("%+v\n", update)
	}
}
```

If you need, you may generate a self signed certficate, as this requires
HTTPS / TLS. The above example tells Telegram that this is your
certificate and that it should be trusted, even though it is not
properly signed.

    openssl req -x509 -newkey rsa:2048 -keyout key.pem -out cert.pem -days 3560 -subj "//O=Org\CN=Test" -nodes

<<<<<<< HEAD
Now that [Let's Encrypt](https://letsencrypt.org) is available, you may
wish to generate your free TLS certificate there.
=======
Now that [Let's Encrypt](https://letsencrypt.org) is available,
you may wish to generate your free TLS certificate there.
>>>>>>> e2f846d8
<|MERGE_RESOLUTION|>--- conflicted
+++ resolved
@@ -102,11 +102,7 @@
 	}
 
 	if info.LastErrorDate != 0 {
-<<<<<<< HEAD
-		log.Printf("failed to set webhook: %s", info.LastErrorMessage)
-=======
 		log.Printf("Telegram callback failed: %s", info.LastErrorMessage)
->>>>>>> e2f846d8
 	}
 
 	updates := bot.ListenForWebhook("/" + bot.Token)
@@ -125,10 +121,5 @@
 
     openssl req -x509 -newkey rsa:2048 -keyout key.pem -out cert.pem -days 3560 -subj "//O=Org\CN=Test" -nodes
 
-<<<<<<< HEAD
 Now that [Let's Encrypt](https://letsencrypt.org) is available, you may
-wish to generate your free TLS certificate there.
-=======
-Now that [Let's Encrypt](https://letsencrypt.org) is available,
-you may wish to generate your free TLS certificate there.
->>>>>>> e2f846d8
+wish to generate your free TLS certificate there.