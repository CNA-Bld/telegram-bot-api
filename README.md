--- conflicted
+++ resolved
@@ -62,11 +62,7 @@
 }
 ```
 
-<<<<<<< HEAD
-There are more examples on the [wiki](https://github.com/go-telegram-bot-api/telegram-bot-api/wiki)
-=======
 There are more examples on the [site](https://go-telegram-bot-api.github.io/)
->>>>>>> 3635031d
 with detailed information on how to do many different kinds of things.
 It's a great place to get started on using keyboards, commands, or other
 kinds of reply markup.