package tgbotapi

import (
	"fmt"
	"io"
	"net/url"
	"strconv"
)

// Telegram constants
const (
	// APIEndpoint is the endpoint for all API methods,
	// with formatting for Sprintf.
	APIEndpoint = "https://api.telegram.org/bot%s/%s"
	// FileEndpoint is the endpoint for downloading a file from Telegram.
	FileEndpoint = "https://api.telegram.org/file/bot%s/%s"
)

// Constant values for ChatActions
const (
	ChatTyping          = "typing"
	ChatUploadPhoto     = "upload_photo"
	ChatRecordVideo     = "record_video"
	ChatUploadVideo     = "upload_video"
	ChatRecordAudio     = "record_audio"
	ChatUploadAudio     = "upload_audio"
	ChatUploadDocument  = "upload_document"
	ChatFindLocation    = "find_location"
	ChatRecordVideoNote = "record_video_note"
	ChatUploadVideoNote = "upload_video_note"
)

// API errors
const (
	// ErrAPIForbidden happens when a token is bad
	ErrAPIForbidden = "forbidden"
)

// Constant values for ParseMode in MessageConfig
const (
	ModeMarkdown   = "Markdown"
	ModeMarkdownV2 = "MarkdownV2"
	ModeHTML       = "HTML"
)

// Constant values for update types
const (
	// New incoming message of any kind — text, photo, sticker, etc.
	UpdateTypeMessage = "message"

	// New version of a message that is known to the bot and was edited
	UpdateTypeEditedMessage = "edited_message"

	// New incoming channel post of any kind — text, photo, sticker, etc.
	UpdateTypeChannelPost = "channel_post"

	// New version of a channel post that is known to the bot and was edited
	UpdateTypeEditedChannelPost = "edited_channel_post"

	// New incoming inline query
	UpdateTypeInlineQuery = "inline_query"

	// The result of an inline query that was chosen by a user and sent to their
	// chat partner. Please see the documentation on the feedback collecting for
	// details on how to enable these updates for your bot.
	UpdateTypeChosenInlineResult = "chosen_inline_result"

	// New incoming callback query
	UpdateTypeCallbackQuery = "callback_query"

	// New incoming shipping query. Only for invoices with flexible price
	UpdateTypeShippingQuery = "shipping_query"

	// New incoming pre-checkout query. Contains full information about checkout
	UpdateTypePreCheckoutQuery = "pre_checkout_query"

	// New poll state. Bots receive only updates about stopped polls and polls
	// which are sent by the bot
	UpdateTypePoll = "poll"

	// A user changed their answer in a non-anonymous poll. Bots receive new votes
	// only in polls that were sent by the bot itself.
	UpdateTypePollAnswer = "poll_answer"

	// The bot's chat member status was updated in a chat. For private chats, this
	// update is received only when the bot is blocked or unblocked by the user.
	UpdateTypeMyChatMember = "my_chat_member"

	// The bot must be an administrator in the chat and must explicitly specify
	// this update in the list of allowed_updates to receive these updates.
	UpdateTypeChatMember = "chat_member"
)

// Library errors
const (
	// ErrBadFileType happens when you pass an unknown type
	ErrBadFileType = "bad file type"
	ErrBadURL      = "bad or empty url"
)

// Chattable is any config type that can be sent.
type Chattable interface {
	params() (Params, error)
	method() string
}

// RequestFile represents a file associated with a request. May involve
// uploading a file, or passing an existing ID.
type RequestFile struct {
	// The multipart upload field name.
	Name string
	// The file to upload.
	File interface{}
}

// Fileable is any config type that can be sent that includes a file.
type Fileable interface {
	Chattable
	files() []RequestFile
}

// LogOutConfig is a request to log out of the cloud Bot API server.
//
// Note that you may not log back in for at least 10 minutes.
type LogOutConfig struct{}

func (LogOutConfig) method() string {
	return "logOut"
}

func (LogOutConfig) params() (Params, error) {
	return nil, nil
}

// CloseConfig is a request to close the bot instance on a local server.
//
// Note that you may not close an instance for the first 10 minutes after the
// bot has started.
type CloseConfig struct{}

func (CloseConfig) method() string {
	return "close"
}

func (CloseConfig) params() (Params, error) {
	return nil, nil
}

// BaseChat is base type for all chat config types.
type BaseChat struct {
	ChatID                   int64 // required
	ChannelUsername          string
	ReplyToMessageID         int
	ReplyMarkup              interface{}
	DisableNotification      bool
	AllowSendingWithoutReply bool
}

func (chat *BaseChat) params() (Params, error) {
	params := make(Params)

	params.AddFirstValid("chat_id", chat.ChatID, chat.ChannelUsername)
	params.AddNonZero("reply_to_message_id", chat.ReplyToMessageID)
	params.AddBool("disable_notification", chat.DisableNotification)
	params.AddBool("allow_sending_without_reply", chat.AllowSendingWithoutReply)

	err := params.AddInterface("reply_markup", chat.ReplyMarkup)

	return params, err
}

// BaseFile is a base type for all file config types.
type BaseFile struct {
	BaseChat
	File interface{}
}

func (file BaseFile) params() (Params, error) {
	return file.BaseChat.params()
}

// BaseEdit is base type of all chat edits.
type BaseEdit struct {
	ChatID          int64
	ChannelUsername string
	MessageID       int
	InlineMessageID string
	ReplyMarkup     *InlineKeyboardMarkup
}

func (edit BaseEdit) params() (Params, error) {
	params := make(Params)

	if edit.InlineMessageID != "" {
		params["inline_message_id"] = edit.InlineMessageID
	} else {
		params.AddFirstValid("chat_id", edit.ChatID, edit.ChannelUsername)
		params.AddNonZero("message_id", edit.MessageID)
	}

	err := params.AddInterface("reply_markup", edit.ReplyMarkup)

	return params, err
}

// MessageConfig contains information about a SendMessage request.
type MessageConfig struct {
	BaseChat
	Text                  string
	ParseMode             string
	Entities              []MessageEntity
	DisableWebPagePreview bool
}

func (config MessageConfig) params() (Params, error) {
	params, err := config.BaseChat.params()
	if err != nil {
		return params, err
	}

	params.AddNonEmpty("text", config.Text)
	params.AddBool("disable_web_page_preview", config.DisableWebPagePreview)
	params.AddNonEmpty("parse_mode", config.ParseMode)
	err = params.AddInterface("entities", config.Entities)

	return params, err
}

func (config MessageConfig) method() string {
	return "sendMessage"
}

// ForwardConfig contains information about a ForwardMessage request.
type ForwardConfig struct {
	BaseChat
	FromChatID          int64 // required
	FromChannelUsername string
	MessageID           int // required
}

func (config ForwardConfig) params() (Params, error) {
	params, err := config.BaseChat.params()
	if err != nil {
		return params, err
	}

	params.AddNonZero64("from_chat_id", config.FromChatID)
	params.AddNonZero("message_id", config.MessageID)

	return params, nil
}

func (config ForwardConfig) method() string {
	return "forwardMessage"
}

// CopyMessageConfig contains information about a copyMessage request.
type CopyMessageConfig struct {
	BaseChat
	FromChatID          int64
	FromChannelUsername string
	MessageID           int
	Caption             string
	ParseMode           string
	CaptionEntities     []MessageEntity
}

func (config CopyMessageConfig) params() (Params, error) {
	params, err := config.BaseChat.params()
	if err != nil {
		return params, err
	}

	params.AddFirstValid("from_chat_id", config.FromChatID, config.FromChannelUsername)
	params.AddNonZero("message_id", config.MessageID)
	params.AddNonEmpty("caption", config.Caption)
	params.AddNonEmpty("parse_mode", config.ParseMode)
	err = params.AddInterface("caption_entities", config.CaptionEntities)

	return params, err
}

func (config CopyMessageConfig) method() string {
	return "copyMessage"
}

// PhotoConfig contains information about a SendPhoto request.
type PhotoConfig struct {
	BaseFile
<<<<<<< HEAD
	Thumb     interface{}
	Caption   string
	ParseMode string
=======
	Caption         string
	ParseMode       string
	CaptionEntities []MessageEntity
>>>>>>> d10c681b
}

func (config PhotoConfig) params() (Params, error) {
	params, err := config.BaseFile.params()
	if err != nil {
		return params, err
	}

	params.AddNonEmpty("caption", config.Caption)
	params.AddNonEmpty("parse_mode", config.ParseMode)
	err = params.AddInterface("caption_entities", config.CaptionEntities)

	return params, err
}

func (config PhotoConfig) method() string {
	return "sendPhoto"
}

func (config PhotoConfig) files() []RequestFile {
	files := []RequestFile{{
		Name: "photo",
		File: config.File,
	}}

	if config.Thumb != nil {
		files = append(files, RequestFile{
			Name: "thumb",
			File: config.Thumb,
		})
	}

	return files
}

// AudioConfig contains information about a SendAudio request.
type AudioConfig struct {
	BaseFile
<<<<<<< HEAD
	Thumb     interface{}
	Caption   string
	ParseMode string
	Duration  int
	Performer string
	Title     string
=======
	Caption         string
	ParseMode       string
	CaptionEntities []MessageEntity
	Duration        int
	Performer       string
	Title           string
>>>>>>> d10c681b
}

func (config AudioConfig) params() (Params, error) {
	params, err := config.BaseChat.params()
	if err != nil {
		return params, err
	}

	params.AddNonZero("duration", config.Duration)
	params.AddNonEmpty("performer", config.Performer)
	params.AddNonEmpty("title", config.Title)
	params.AddNonEmpty("caption", config.Caption)
	params.AddNonEmpty("parse_mode", config.ParseMode)
	err = params.AddInterface("caption_entities", config.CaptionEntities)

	return params, err
}

func (config AudioConfig) method() string {
	return "sendAudio"
}

func (config AudioConfig) files() []RequestFile {
	files := []RequestFile{{
		Name: "audio",
		File: config.File,
	}}

	if config.Thumb != nil {
		files = append(files, RequestFile{
			Name: "thumb",
			File: config.Thumb,
		})
	}

	return files
}

// DocumentConfig contains information about a SendDocument request.
type DocumentConfig struct {
	BaseFile
<<<<<<< HEAD
	Thumb     interface{}
	Caption   string
	ParseMode string
=======
	Caption                     string
	ParseMode                   string
	CaptionEntities             []MessageEntity
	DisableContentTypeDetection bool
>>>>>>> d10c681b
}

func (config DocumentConfig) params() (Params, error) {
	params, err := config.BaseFile.params()

	params.AddNonEmpty("caption", config.Caption)
	params.AddNonEmpty("parse_mode", config.ParseMode)
	params.AddBool("disable_content_type_detection", config.DisableContentTypeDetection)

	return params, err
}

func (config DocumentConfig) method() string {
	return "sendDocument"
}

func (config DocumentConfig) files() []RequestFile {
	files := []RequestFile{{
		Name: "document",
		File: config.File,
	}}

	if config.Thumb != nil {
		files = append(files, RequestFile{
			Name: "thumb",
			File: config.Thumb,
		})
	}

	return files
}

// StickerConfig contains information about a SendSticker request.
type StickerConfig struct {
	BaseFile
}

func (config StickerConfig) params() (Params, error) {
	return config.BaseChat.params()
}

func (config StickerConfig) method() string {
	return "sendSticker"
}

func (config StickerConfig) files() []RequestFile {
	return []RequestFile{{
		Name: "sticker",
		File: config.File,
	}}
}

// VideoConfig contains information about a SendVideo request.
type VideoConfig struct {
	BaseFile
	Thumb             interface{}
	Duration          int
	Caption           string
	ParseMode         string
	CaptionEntities   []MessageEntity
	SupportsStreaming bool
}

func (config VideoConfig) params() (Params, error) {
	params, err := config.BaseChat.params()
	if err != nil {
		return params, err
	}

	params.AddNonZero("duration", config.Duration)
	params.AddNonEmpty("caption", config.Caption)
	params.AddNonEmpty("parse_mode", config.ParseMode)
	params.AddBool("supports_streaming", config.SupportsStreaming)
	err = params.AddInterface("caption_entities", config.CaptionEntities)

	return params, err
}

func (config VideoConfig) method() string {
	return "sendVideo"
}

func (config VideoConfig) files() []RequestFile {
	files := []RequestFile{{
		Name: "video",
		File: config.File,
	}}

	if config.Thumb != nil {
		files = append(files, RequestFile{
			Name: "thumb",
			File: config.Thumb,
		})
	}

	return files
}

// AnimationConfig contains information about a SendAnimation request.
type AnimationConfig struct {
	BaseFile
<<<<<<< HEAD
	Duration  int
	Thumb     interface{}
	Caption   string
	ParseMode string
=======
	Duration        int
	Caption         string
	ParseMode       string
	CaptionEntities []MessageEntity
>>>>>>> d10c681b
}

func (config AnimationConfig) params() (Params, error) {
	params, err := config.BaseChat.params()
	if err != nil {
		return params, err
	}

	params.AddNonZero("duration", config.Duration)
	params.AddNonEmpty("caption", config.Caption)
	params.AddNonEmpty("parse_mode", config.ParseMode)
	err = params.AddInterface("caption_entities", config.CaptionEntities)

	return params, err
}

func (config AnimationConfig) method() string {
	return "sendAnimation"
}

func (config AnimationConfig) files() []RequestFile {
	files := []RequestFile{{
		Name: "animation",
		File: config.File,
	}}

	if config.Thumb != nil {
		files = append(files, RequestFile{
			Name: "thumb",
			File: config.Thumb,
		})
	}

	return files
}

// VideoNoteConfig contains information about a SendVideoNote request.
type VideoNoteConfig struct {
	BaseFile
	Thumb    interface{}
	Duration int
	Length   int
}

func (config VideoNoteConfig) params() (Params, error) {
	params, err := config.BaseChat.params()

	params.AddNonZero("duration", config.Duration)
	params.AddNonZero("length", config.Length)

	return params, err
}

func (config VideoNoteConfig) method() string {
	return "sendVideoNote"
}

func (config VideoNoteConfig) files() []RequestFile {
	files := []RequestFile{{
		Name: "video_note",
		File: config.File,
	}}

	if config.Thumb != nil {
		files = append(files, RequestFile{
			Name: "thumb",
			File: config.Thumb,
		})
	}

	return files
}

// VoiceConfig contains information about a SendVoice request.
type VoiceConfig struct {
	BaseFile
<<<<<<< HEAD
	Thumb     interface{}
	Caption   string
	ParseMode string
	Duration  int
=======
	Caption         string
	ParseMode       string
	CaptionEntities []MessageEntity
	Duration        int
>>>>>>> d10c681b
}

func (config VoiceConfig) params() (Params, error) {
	params, err := config.BaseChat.params()
	if err != nil {
		return params, err
	}

	params.AddNonZero("duration", config.Duration)
	params.AddNonEmpty("caption", config.Caption)
	params.AddNonEmpty("parse_mode", config.ParseMode)
	err = params.AddInterface("caption_entities", config.CaptionEntities)

	return params, err
}

func (config VoiceConfig) method() string {
	return "sendVoice"
}

func (config VoiceConfig) files() []RequestFile {
	files := []RequestFile{{
		Name: "voice",
		File: config.File,
	}}

	if config.Thumb != nil {
		files = append(files, RequestFile{
			Name: "thumb",
			File: config.Thumb,
		})
	}

	return files
}

// LocationConfig contains information about a SendLocation request.
type LocationConfig struct {
	BaseChat
	Latitude             float64 // required
	Longitude            float64 // required
	HorizontalAccuracy   float64 // optional
	LivePeriod           int     // optional
	Heading              int     // optional
	ProximityAlertRadius int     // optional
}

func (config LocationConfig) params() (Params, error) {
	params, err := config.BaseChat.params()

	params.AddNonZeroFloat("latitude", config.Latitude)
	params.AddNonZeroFloat("longitude", config.Longitude)
	params.AddNonZeroFloat("horizontal_accuracy", config.HorizontalAccuracy)
	params.AddNonZero("live_period", config.LivePeriod)
	params.AddNonZero("heading", config.Heading)
	params.AddNonZero("proximity_alert_radius", config.ProximityAlertRadius)

	return params, err
}

func (config LocationConfig) method() string {
	return "sendLocation"
}

// EditMessageLiveLocationConfig allows you to update a live location.
type EditMessageLiveLocationConfig struct {
	BaseEdit
	Latitude             float64 // required
	Longitude            float64 // required
	HorizontalAccuracy   float64 // optional
	Heading              int     // optional
	ProximityAlertRadius int     // optional
}

func (config EditMessageLiveLocationConfig) params() (Params, error) {
	params, err := config.BaseEdit.params()

	params.AddNonZeroFloat("latitude", config.Latitude)
	params.AddNonZeroFloat("longitude", config.Longitude)
	params.AddNonZeroFloat("horizontal_accuracy", config.HorizontalAccuracy)
	params.AddNonZero("heading", config.Heading)
	params.AddNonZero("proximity_alert_radius", config.ProximityAlertRadius)

	return params, err
}

func (config EditMessageLiveLocationConfig) method() string {
	return "editMessageLiveLocation"
}

// StopMessageLiveLocationConfig stops updating a live location.
type StopMessageLiveLocationConfig struct {
	BaseEdit
}

func (config StopMessageLiveLocationConfig) params() (Params, error) {
	return config.BaseEdit.params()
}

func (config StopMessageLiveLocationConfig) method() string {
	return "stopMessageLiveLocation"
}

// VenueConfig contains information about a SendVenue request.
type VenueConfig struct {
	BaseChat
	Latitude        float64 // required
	Longitude       float64 // required
	Title           string  // required
	Address         string  // required
	FoursquareID    string
	FoursquareType  string
	GooglePlaceID   string
	GooglePlaceType string
}

func (config VenueConfig) params() (Params, error) {
	params, err := config.BaseChat.params()

	params.AddNonZeroFloat("latitude", config.Latitude)
	params.AddNonZeroFloat("longitude", config.Longitude)
	params["title"] = config.Title
	params["address"] = config.Address
	params.AddNonEmpty("foursquare_id", config.FoursquareID)
	params.AddNonEmpty("foursquare_type", config.FoursquareType)
	params.AddNonEmpty("google_place_id", config.GooglePlaceID)
	params.AddNonEmpty("google_place_type", config.GooglePlaceType)

	return params, err
}

func (config VenueConfig) method() string {
	return "sendVenue"
}

// ContactConfig allows you to send a contact.
type ContactConfig struct {
	BaseChat
	PhoneNumber string
	FirstName   string
	LastName    string
	VCard       string
}

func (config ContactConfig) params() (Params, error) {
	params, err := config.BaseChat.params()

	params["phone_number"] = config.PhoneNumber
	params["first_name"] = config.FirstName

	params.AddNonEmpty("last_name", config.LastName)
	params.AddNonEmpty("vcard", config.VCard)

	return params, err
}

func (config ContactConfig) method() string {
	return "sendContact"
}

// SendPollConfig allows you to send a poll.
type SendPollConfig struct {
	BaseChat
	Question              string
	Options               []string
	IsAnonymous           bool
	Type                  string
	AllowsMultipleAnswers bool
	CorrectOptionID       int64
	Explanation           string
	ExplanationParseMode  string
	ExplanationEntities   []MessageEntity
	OpenPeriod            int
	CloseDate             int
	IsClosed              bool
}

func (config SendPollConfig) params() (Params, error) {
	params, err := config.BaseChat.params()
	if err != nil {
		return params, err
	}

	params["question"] = config.Question
	if err = params.AddInterface("options", config.Options); err != nil {
		return params, err
	}
	params["is_anonymous"] = strconv.FormatBool(config.IsAnonymous)
	params.AddNonEmpty("type", config.Type)
	params["allows_multiple_answers"] = strconv.FormatBool(config.AllowsMultipleAnswers)
	params["correct_option_id"] = strconv.FormatInt(config.CorrectOptionID, 10)
	params.AddBool("is_closed", config.IsClosed)
	params.AddNonEmpty("explanation", config.Explanation)
	params.AddNonEmpty("explanation_parse_mode", config.ExplanationParseMode)
	params.AddNonZero("open_period", config.OpenPeriod)
	params.AddNonZero("close_date", config.CloseDate)
	err = params.AddInterface("explanation_entities", config.ExplanationEntities)

	return params, err
}

func (SendPollConfig) method() string {
	return "sendPoll"
}

// GameConfig allows you to send a game.
type GameConfig struct {
	BaseChat
	GameShortName string
}

func (config GameConfig) params() (Params, error) {
	params, err := config.BaseChat.params()

	params["game_short_name"] = config.GameShortName

	return params, err
}

func (config GameConfig) method() string {
	return "sendGame"
}

// SetGameScoreConfig allows you to update the game score in a chat.
type SetGameScoreConfig struct {
	UserID             int
	Score              int
	Force              bool
	DisableEditMessage bool
	ChatID             int64
	ChannelUsername    string
	MessageID          int
	InlineMessageID    string
}

func (config SetGameScoreConfig) params() (Params, error) {
	params := make(Params)

	params.AddNonZero("user_id", config.UserID)
	params.AddNonZero("scrore", config.Score)
	params.AddBool("disable_edit_message", config.DisableEditMessage)

	if config.InlineMessageID != "" {
		params["inline_message_id"] = config.InlineMessageID
	} else {
		params.AddFirstValid("chat_id", config.ChatID, config.ChannelUsername)
		params.AddNonZero("message_id", config.MessageID)
	}

	return params, nil
}

func (config SetGameScoreConfig) method() string {
	return "setGameScore"
}

// GetGameHighScoresConfig allows you to fetch the high scores for a game.
type GetGameHighScoresConfig struct {
	UserID          int
	ChatID          int
	ChannelUsername string
	MessageID       int
	InlineMessageID string
}

func (config GetGameHighScoresConfig) params() (Params, error) {
	params := make(Params)

	params.AddNonZero("user_id", config.UserID)

	if config.InlineMessageID != "" {
		params["inline_message_id"] = config.InlineMessageID
	} else {
		params.AddFirstValid("chat_id", config.ChatID, config.ChannelUsername)
		params.AddNonZero("message_id", config.MessageID)
	}

	return params, nil
}

func (config GetGameHighScoresConfig) method() string {
	return "getGameHighScores"
}

// ChatActionConfig contains information about a SendChatAction request.
type ChatActionConfig struct {
	BaseChat
	Action string // required
}

func (config ChatActionConfig) params() (Params, error) {
	params, err := config.BaseChat.params()

	params["action"] = config.Action

	return params, err
}

func (config ChatActionConfig) method() string {
	return "sendChatAction"
}

// EditMessageTextConfig allows you to modify the text in a message.
type EditMessageTextConfig struct {
	BaseEdit
	Text                  string
	ParseMode             string
	Entities              []MessageEntity
	DisableWebPagePreview bool
}

func (config EditMessageTextConfig) params() (Params, error) {
	params, err := config.BaseEdit.params()
	if err != nil {
		return params, err
	}

	params["text"] = config.Text
	params.AddNonEmpty("parse_mode", config.ParseMode)
	params.AddBool("disable_web_page_preview", config.DisableWebPagePreview)
	err = params.AddInterface("entities", config.Entities)

	return params, err
}

func (config EditMessageTextConfig) method() string {
	return "editMessageText"
}

// EditMessageCaptionConfig allows you to modify the caption of a message.
type EditMessageCaptionConfig struct {
	BaseEdit
	Caption         string
	ParseMode       string
	CaptionEntities []MessageEntity
}

func (config EditMessageCaptionConfig) params() (Params, error) {
	params, err := config.BaseEdit.params()
	if err != nil {
		return params, err
	}

	params["caption"] = config.Caption
	params.AddNonEmpty("parse_mode", config.ParseMode)
	err = params.AddInterface("caption_entities", config.CaptionEntities)

	return params, err
}

func (config EditMessageCaptionConfig) method() string {
	return "editMessageCaption"
}

// EditMessageMediaConfig allows you to make an editMessageMedia request.
type EditMessageMediaConfig struct {
	BaseEdit

	Media interface{}
}

func (EditMessageMediaConfig) method() string {
	return "editMessageMedia"
}

func (config EditMessageMediaConfig) params() (Params, error) {
	params, err := config.BaseEdit.params()
	if err != nil {
		return params, err
	}

	err = params.AddInterface("media", prepareInputMediaParam(config.Media, 0))

	return params, err
}

func (config EditMessageMediaConfig) files() []RequestFile {
	return prepareInputMediaFile(config.Media, 0)
}

// EditMessageReplyMarkupConfig allows you to modify the reply markup
// of a message.
type EditMessageReplyMarkupConfig struct {
	BaseEdit
}

func (config EditMessageReplyMarkupConfig) params() (Params, error) {
	return config.BaseEdit.params()
}

func (config EditMessageReplyMarkupConfig) method() string {
	return "editMessageReplyMarkup"
}

// StopPollConfig allows you to stop a poll sent by the bot.
type StopPollConfig struct {
	BaseEdit
}

func (config StopPollConfig) params() (Params, error) {
	return config.BaseEdit.params()
}

func (StopPollConfig) method() string {
	return "stopPoll"
}

// UserProfilePhotosConfig contains information about a
// GetUserProfilePhotos request.
type UserProfilePhotosConfig struct {
	UserID int
	Offset int
	Limit  int
}

func (UserProfilePhotosConfig) method() string {
	return "getUserProfilePhotos"
}

func (config UserProfilePhotosConfig) params() (Params, error) {
	params := make(Params)

	params.AddNonZero("user_id", config.UserID)
	params.AddNonZero("offset", config.Offset)
	params.AddNonZero("limit", config.Limit)

	return params, nil
}

// FileConfig has information about a file hosted on Telegram.
type FileConfig struct {
	FileID string
}

func (FileConfig) method() string {
	return "getFile"
}

func (config FileConfig) params() (Params, error) {
	params := make(Params)

	params["file_id"] = config.FileID

	return params, nil
}

// UpdateConfig contains information about a GetUpdates request.
type UpdateConfig struct {
	Offset         int
	Limit          int
	Timeout        int
	AllowedUpdates []string
}

func (UpdateConfig) method() string {
	return "getUpdates"
}

func (config UpdateConfig) params() (Params, error) {
	params := make(Params)

	params.AddNonZero("offset", config.Offset)
	params.AddNonZero("limit", config.Limit)
	params.AddNonZero("timeout", config.Timeout)
	params.AddInterface("allowed_updates", config.AllowedUpdates)

	return params, nil
}

// WebhookConfig contains information about a SetWebhook request.
type WebhookConfig struct {
	URL                *url.URL
	Certificate        interface{}
	IPAddress          string
	MaxConnections     int
	AllowedUpdates     []string
	DropPendingUpdates bool
}

func (config WebhookConfig) method() string {
	return "setWebhook"
}

func (config WebhookConfig) params() (Params, error) {
	params := make(Params)

	if config.URL != nil {
		params["url"] = config.URL.String()
	}

	params.AddNonEmpty("ip_address", config.IPAddress)
	params.AddNonZero("max_connections", config.MaxConnections)
<<<<<<< HEAD
	err := params.AddInterface("allowed_updates", config.AllowedUpdates)
=======
	params.AddInterface("allowed_updates", config.AllowedUpdates)
	params.AddBool("drop_pending_updates", config.DropPendingUpdates)

	return params, nil
}
>>>>>>> d10c681b

	return params, err
}

func (config WebhookConfig) files() []RequestFile {
	if config.Certificate != nil {
		return []RequestFile{{
			Name: "certificate",
			File: config.Certificate,
		}}
	}

	return nil
}

// DeleteWebhookConfig is a helper to delete a webhook.
type DeleteWebhookConfig struct {
	DropPendingUpdates bool
}

func (config DeleteWebhookConfig) method() string {
	return "deleteWebhook"
}

func (config DeleteWebhookConfig) params() (Params, error) {
	params := make(Params)

	params.AddBool("drop_pending_updates", config.DropPendingUpdates)

	return params, nil
}

// FileBytes contains information about a set of bytes to upload
// as a File.
type FileBytes struct {
	Name  string
	Bytes []byte
}

// FileReader contains information about a reader to upload as a File.
type FileReader struct {
	Name   string
	Reader io.Reader
}

// FileURL is a URL to use as a file for a request.
type FileURL string

// FileID is an ID of a file already uploaded to Telegram.
type FileID string

// InlineConfig contains information on making an InlineQuery response.
type InlineConfig struct {
	InlineQueryID     string        `json:"inline_query_id"`
	Results           []interface{} `json:"results"`
	CacheTime         int           `json:"cache_time"`
	IsPersonal        bool          `json:"is_personal"`
	NextOffset        string        `json:"next_offset"`
	SwitchPMText      string        `json:"switch_pm_text"`
	SwitchPMParameter string        `json:"switch_pm_parameter"`
}

func (config InlineConfig) method() string {
	return "answerInlineQuery"
}

func (config InlineConfig) params() (Params, error) {
	params := make(Params)

	params["inline_query_id"] = config.InlineQueryID
	params.AddNonZero("cache_time", config.CacheTime)
	params.AddBool("is_personal", config.IsPersonal)
	params.AddNonEmpty("next_offset", config.NextOffset)
	params.AddNonEmpty("switch_pm_text", config.SwitchPMText)
	params.AddNonEmpty("switch_pm_parameter", config.SwitchPMParameter)
	err := params.AddInterface("results", config.Results)

	return params, err
}

// CallbackConfig contains information on making a CallbackQuery response.
type CallbackConfig struct {
	CallbackQueryID string `json:"callback_query_id"`
	Text            string `json:"text"`
	ShowAlert       bool   `json:"show_alert"`
	URL             string `json:"url"`
	CacheTime       int    `json:"cache_time"`
}

func (config CallbackConfig) method() string {
	return "answerCallbackQuery"
}

func (config CallbackConfig) params() (Params, error) {
	params := make(Params)

	params["callback_query_id"] = config.CallbackQueryID
	params.AddNonEmpty("text", config.Text)
	params.AddBool("show_alert", config.ShowAlert)
	params.AddNonEmpty("url", config.URL)
	params.AddNonZero("cache_time", config.CacheTime)

	return params, nil
}

// ChatMemberConfig contains information about a user in a chat for use
// with administrative functions such as kicking or unbanning a user.
type ChatMemberConfig struct {
	ChatID             int64
	SuperGroupUsername string
	ChannelUsername    string
	UserID             int
}

// UnbanChatMemberConfig allows you to unban a user.
type UnbanChatMemberConfig struct {
	ChatMemberConfig
	OnlyIfBanned bool
}

func (config UnbanChatMemberConfig) method() string {
	return "unbanChatMember"
}

func (config UnbanChatMemberConfig) params() (Params, error) {
	params := make(Params)

	params.AddFirstValid("chat_id", config.ChatID, config.SuperGroupUsername, config.ChannelUsername)
	params.AddNonZero("user_id", config.UserID)
	params.AddBool("only_if_banned", config.OnlyIfBanned)

	return params, nil
}

// KickChatMemberConfig contains extra fields to kick user
type KickChatMemberConfig struct {
	ChatMemberConfig
	UntilDate      int64
	RevokeMessages bool
}

func (config KickChatMemberConfig) method() string {
	return "kickChatMember"
}

func (config KickChatMemberConfig) params() (Params, error) {
	params := make(Params)

	params.AddFirstValid("chat_id", config.ChatID, config.SuperGroupUsername)
	params.AddNonZero("user_id", config.UserID)
	params.AddNonZero64("until_date", config.UntilDate)
	params.AddBool("revoke_messages", config.RevokeMessages)

	return params, nil
}

// RestrictChatMemberConfig contains fields to restrict members of chat
type RestrictChatMemberConfig struct {
	ChatMemberConfig
	UntilDate   int64
	Permissions *ChatPermissions
}

func (config RestrictChatMemberConfig) method() string {
	return "restrictChatMember"
}

func (config RestrictChatMemberConfig) params() (Params, error) {
	params := make(Params)

	params.AddFirstValid("chat_id", config.ChatID, config.SuperGroupUsername, config.ChannelUsername)
	params.AddNonZero("user_id", config.UserID)

	err := params.AddInterface("permissions", config.Permissions)
	params.AddNonZero64("until_date", config.UntilDate)

	return params, err
}

// PromoteChatMemberConfig contains fields to promote members of chat
type PromoteChatMemberConfig struct {
	ChatMemberConfig
	IsAnonymous         bool
	CanManageChat       bool
	CanChangeInfo       bool
	CanPostMessages     bool
	CanEditMessages     bool
	CanDeleteMessages   bool
	CanManageVoiceChats bool
	CanInviteUsers      bool
	CanRestrictMembers  bool
	CanPinMessages      bool
	CanPromoteMembers   bool
}

func (config PromoteChatMemberConfig) method() string {
	return "promoteChatMember"
}

func (config PromoteChatMemberConfig) params() (Params, error) {
	params := make(Params)

	params.AddFirstValid("chat_id", config.ChatID, config.SuperGroupUsername, config.ChannelUsername)
	params.AddNonZero("user_id", config.UserID)

	params.AddBool("is_anonymous", config.IsAnonymous)
	params.AddBool("can_manage_chat", config.CanManageChat)
	params.AddBool("can_change_info", config.CanChangeInfo)
	params.AddBool("can_post_messages", config.CanPostMessages)
	params.AddBool("can_edit_messages", config.CanEditMessages)
	params.AddBool("can_delete_messages", config.CanDeleteMessages)
	params.AddBool("can_manage_voice_chats", config.CanManageVoiceChats)
	params.AddBool("can_invite_users", config.CanInviteUsers)
	params.AddBool("can_restrict_members", config.CanRestrictMembers)
	params.AddBool("can_pin_messages", config.CanPinMessages)
	params.AddBool("can_promote_members", config.CanPromoteMembers)

	return params, nil
}

// SetChatAdministratorCustomTitle sets the title of an administrative user
// promoted by the bot for a chat.
type SetChatAdministratorCustomTitle struct {
	ChatMemberConfig
	CustomTitle string
}

func (SetChatAdministratorCustomTitle) method() string {
	return "setChatAdministratorCustomTitle"
}

func (config SetChatAdministratorCustomTitle) params() (Params, error) {
	params := make(Params)

	params.AddFirstValid("chat_id", config.ChatID, config.SuperGroupUsername, config.ChannelUsername)
	params.AddNonZero("user_id", config.UserID)
	params.AddNonEmpty("custom_title", config.CustomTitle)

	return params, nil
}

// ChatConfig contains information about getting information on a chat.
type ChatConfig struct {
	ChatID             int64
	SuperGroupUsername string
}

func (config ChatConfig) params() (Params, error) {
	params := make(Params)

	params.AddFirstValid("chat_id", config.ChatID, config.SuperGroupUsername)

	return params, nil
}

// ChatInfoConfig contains information about getting chat information.
type ChatInfoConfig struct {
	ChatConfig
}

func (ChatInfoConfig) method() string {
	return "getChat"
}

// ChatMemberCountConfig contains information about getting the number of users in a chat.
type ChatMemberCountConfig struct {
	ChatConfig
}

func (ChatMemberCountConfig) method() string {
	return "getChatMembersCount"
}

// ChatAdministratorsConfig contains information about getting chat administrators.
type ChatAdministratorsConfig struct {
	ChatConfig
}

func (ChatAdministratorsConfig) method() string {
	return "getChatAdministrators"
}

// SetChatPermissionsConfig allows you to set default permissions for the
// members in a group. The bot must be an administrator and have rights to
// restrict members.
type SetChatPermissionsConfig struct {
	ChatConfig
	Permissions *ChatPermissions
}

func (SetChatPermissionsConfig) method() string {
	return "setChatPermissions"
}

func (config SetChatPermissionsConfig) params() (Params, error) {
	params := make(Params)

	params.AddFirstValid("chat_id", config.ChatID, config.SuperGroupUsername)
	err := params.AddInterface("permissions", config.Permissions)

	return params, err
}

// ChatInviteLinkConfig contains information about getting a chat link.
//
// Note that generating a new link will revoke any previous links.
type ChatInviteLinkConfig struct {
	ChatConfig
}

func (ChatInviteLinkConfig) method() string {
	return "exportChatInviteLink"
}

func (config ChatInviteLinkConfig) params() (Params, error) {
	params := make(Params)

	params.AddFirstValid("chat_id", config.ChatID, config.SuperGroupUsername)

	return params, nil
}

// CreateChatInviteLinkConfig allows you to create an additional invite link for
// a chat. The bot must be an administrator in the chat for this to work and
// must have the appropriate admin rights. The link can be revoked using the
// RevokeChatInviteLinkConfig.
type CreateChatInviteLinkConfig struct {
	ChatConfig
	ExpireDate  int
	MemberLimit int
}

func (CreateChatInviteLinkConfig) method() string {
	return "createChatInviteLink"
}

func (config CreateChatInviteLinkConfig) params() (Params, error) {
	params := make(Params)

	params.AddFirstValid("chat_id", config.ChatID, config.SuperGroupUsername)
	params.AddNonZero("expire_date", config.ExpireDate)
	params.AddNonZero("member_limit", config.MemberLimit)

	return params, nil
}

// EditChatInviteLinkConfig allows you to edit a non-primary invite link created
// by the bot. The bot must be an administrator in the chat for this to work and
// must have the appropriate admin rights.
type EditChatInviteLinkConfig struct {
	ChatConfig
	InviteLink  string
	ExpireDate  int
	MemberLimit int
}

func (EditChatInviteLinkConfig) method() string {
	return "editChatInviteLink"
}

func (config EditChatInviteLinkConfig) params() (Params, error) {
	params := make(Params)

	params.AddFirstValid("chat_id", config.ChatID, config.SuperGroupUsername)
	params["invite_link"] = config.InviteLink
	params.AddNonZero("expire_date", config.ExpireDate)
	params.AddNonZero("member_limit", config.MemberLimit)

	return params, nil
}

// RevokeChatInviteLinkConfig allows you to revoke an invite link created by the
// bot. If the primary link is revoked, a new link is automatically generated.
// The bot must be an administrator in the chat for this to work and must have
// the appropriate admin rights.
type RevokeChatInviteLinkConfig struct {
	ChatConfig
	InviteLink string
}

func (RevokeChatInviteLinkConfig) method() string {
	return "revokeChatInviteLink"
}

func (config RevokeChatInviteLinkConfig) params() (Params, error) {
	params := make(Params)

	params.AddFirstValid("chat_id", config.ChatID, config.SuperGroupUsername)
	params["invite_link"] = config.InviteLink

	return params, nil
}

// LeaveChatConfig allows you to leave a chat.
type LeaveChatConfig struct {
	ChatID          int64
	ChannelUsername string
}

func (config LeaveChatConfig) method() string {
	return "leaveChat"
}

func (config LeaveChatConfig) params() (Params, error) {
	params := make(Params)

	params.AddFirstValid("chat_id", config.ChatID, config.ChannelUsername)

	return params, nil
}

// ChatConfigWithUser contains information about a chat and a user.
type ChatConfigWithUser struct {
	ChatID             int64
	SuperGroupUsername string
	UserID             int
}

func (config ChatConfigWithUser) params() (Params, error) {
	params := make(Params)

	params.AddFirstValid("chat_id", config.ChatID, config.SuperGroupUsername)
	params.AddNonZero("user_id", config.UserID)

	return params, nil
}

// GetChatMemberConfig is information about getting a specific member in a chat.
type GetChatMemberConfig struct {
	ChatConfigWithUser
}

func (GetChatMemberConfig) method() string {
	return "getChatMember"
}

// InvoiceConfig contains information for sendInvoice request.
type InvoiceConfig struct {
	BaseChat
	Title                     string         // required
	Description               string         // required
	Payload                   string         // required
	ProviderToken             string         // required
	StartParameter            string         // required
	Currency                  string         // required
	Prices                    []LabeledPrice // required
	ProviderData              string
	PhotoURL                  string
	PhotoSize                 int
	PhotoWidth                int
	PhotoHeight               int
	NeedName                  bool
	NeedPhoneNumber           bool
	NeedEmail                 bool
	NeedShippingAddress       bool
	SendPhoneNumberToProvider bool
	SendEmailToProvider       bool
	IsFlexible                bool
}

func (config InvoiceConfig) params() (Params, error) {
	params, err := config.BaseChat.params()
	if err != nil {
		return params, err
	}

	params["title"] = config.Title
	params["description"] = config.Description
	params["payload"] = config.Payload
	params["provider_token"] = config.ProviderToken
	params["start_parameter"] = config.StartParameter
	params["currency"] = config.Currency

	err = params.AddInterface("prices", config.Prices)
	params.AddNonEmpty("provider_data", config.ProviderData)
	params.AddNonEmpty("photo_url", config.PhotoURL)
	params.AddNonZero("photo_size", config.PhotoSize)
	params.AddNonZero("photo_width", config.PhotoWidth)
	params.AddNonZero("photo_height", config.PhotoHeight)
	params.AddBool("need_name", config.NeedName)
	params.AddBool("need_phone_number", config.NeedPhoneNumber)
	params.AddBool("need_email", config.NeedEmail)
	params.AddBool("need_shipping_address", config.NeedShippingAddress)
	params.AddBool("is_flexible", config.IsFlexible)
	params.AddBool("send_phone_number_to_provider", config.SendPhoneNumberToProvider)
	params.AddBool("send_email_to_provider", config.SendEmailToProvider)

	return params, err
}

func (config InvoiceConfig) method() string {
	return "sendInvoice"
}

// ShippingConfig contains information for answerShippingQuery request.
type ShippingConfig struct {
	ShippingQueryID string // required
	OK              bool   // required
	ShippingOptions []ShippingOption
	ErrorMessage    string
}

func (config ShippingConfig) method() string {
	return "answerShippingQuery"
}

func (config ShippingConfig) params() (Params, error) {
	params := make(Params)

	params["shipping_query_id"] = config.ShippingQueryID
	params.AddBool("ok", config.OK)
	err := params.AddInterface("shipping_options", config.ShippingOptions)
	params.AddNonEmpty("error_message", config.ErrorMessage)

	return params, err
}

// PreCheckoutConfig conatins information for answerPreCheckoutQuery request.
type PreCheckoutConfig struct {
	PreCheckoutQueryID string // required
	OK                 bool   // required
	ErrorMessage       string
}

func (config PreCheckoutConfig) method() string {
	return "answerPreCheckoutQuery"
}

func (config PreCheckoutConfig) params() (Params, error) {
	params := make(Params)

	params["pre_checkout_query_id"] = config.PreCheckoutQueryID
	params.AddBool("ok", config.OK)
	params.AddNonEmpty("error_message", config.ErrorMessage)

	return params, nil
}

// DeleteMessageConfig contains information of a message in a chat to delete.
type DeleteMessageConfig struct {
	ChannelUsername string
	ChatID          int64
	MessageID       int
}

func (config DeleteMessageConfig) method() string {
	return "deleteMessage"
}

func (config DeleteMessageConfig) params() (Params, error) {
	params := make(Params)

	params.AddFirstValid("chat_id", config.ChatID, config.ChannelUsername)
	params.AddNonZero("message_id", config.MessageID)

	return params, nil
}

// PinChatMessageConfig contains information of a message in a chat to pin.
type PinChatMessageConfig struct {
	ChatID              int64
	ChannelUsername     string
	MessageID           int
	DisableNotification bool
}

func (config PinChatMessageConfig) method() string {
	return "pinChatMessage"
}

func (config PinChatMessageConfig) params() (Params, error) {
	params := make(Params)

	params.AddFirstValid("chat_id", config.ChatID, config.ChannelUsername)
	params.AddNonZero("message_id", config.MessageID)
	params.AddBool("disable_notification", config.DisableNotification)

	return params, nil
}

// UnpinChatMessageConfig contains information of a chat message to unpin.
//
// If MessageID is not specified, it will unpin the most recent pin.
type UnpinChatMessageConfig struct {
	ChatID          int64
	ChannelUsername string
	MessageID       int
}

func (config UnpinChatMessageConfig) method() string {
	return "unpinChatMessage"
}

func (config UnpinChatMessageConfig) params() (Params, error) {
	params := make(Params)

	params.AddFirstValid("chat_id", config.ChatID, config.ChannelUsername)
	params.AddNonZero("message_id", config.MessageID)

	return params, nil
}

// UnpinAllChatMessagesConfig contains information of all messages to unpin in
// a chat.
type UnpinAllChatMessagesConfig struct {
	ChatID          int64
	ChannelUsername string
}

func (config UnpinAllChatMessagesConfig) method() string {
	return "unpinAllChatMessages"
}

func (config UnpinAllChatMessagesConfig) params() (Params, error) {
	params := make(Params)

	params.AddFirstValid("chat_id", config.ChatID, config.ChannelUsername)

	return params, nil
}

// SetChatPhotoConfig allows you to set a group, supergroup, or channel's photo.
type SetChatPhotoConfig struct {
	BaseFile
}

func (config SetChatPhotoConfig) method() string {
	return "setChatPhoto"
}

func (config SetChatPhotoConfig) files() []RequestFile {
	return []RequestFile{{
		Name: "photo",
		File: config.File,
	}}
}

// DeleteChatPhotoConfig allows you to delete a group, supergroup, or channel's photo.
type DeleteChatPhotoConfig struct {
	ChatID          int64
	ChannelUsername string
}

func (config DeleteChatPhotoConfig) method() string {
	return "deleteChatPhoto"
}

func (config DeleteChatPhotoConfig) params() (Params, error) {
	params := make(Params)

	params.AddFirstValid("chat_id", config.ChatID, config.ChannelUsername)

	return params, nil
}

// SetChatTitleConfig allows you to set the title of something other than a private chat.
type SetChatTitleConfig struct {
	ChatID          int64
	ChannelUsername string

	Title string
}

func (config SetChatTitleConfig) method() string {
	return "setChatTitle"
}

func (config SetChatTitleConfig) params() (Params, error) {
	params := make(Params)

	params.AddFirstValid("chat_id", config.ChatID, config.ChannelUsername)
	params["title"] = config.Title

	return params, nil
}

// SetChatDescriptionConfig allows you to set the description of a supergroup or channel.
type SetChatDescriptionConfig struct {
	ChatID          int64
	ChannelUsername string

	Description string
}

func (config SetChatDescriptionConfig) method() string {
	return "setChatDescription"
}

func (config SetChatDescriptionConfig) params() (Params, error) {
	params := make(Params)

	params.AddFirstValid("chat_id", config.ChatID, config.ChannelUsername)
	params["description"] = config.Description

	return params, nil
}

// GetStickerSetConfig allows you to get the stickers in a set.
type GetStickerSetConfig struct {
	Name string
}

func (config GetStickerSetConfig) method() string {
	return "getStickerSet"
}

func (config GetStickerSetConfig) params() (Params, error) {
	params := make(Params)

	params["name"] = config.Name

	return params, nil
}

// UploadStickerConfig allows you to upload a sticker for use in a set later.
type UploadStickerConfig struct {
	UserID     int64
	PNGSticker interface{}
}

func (config UploadStickerConfig) method() string {
	return "uploadStickerFile"
}

func (config UploadStickerConfig) params() (Params, error) {
	params := make(Params)

	params.AddNonZero64("user_id", config.UserID)

	return params, nil
}

func (config UploadStickerConfig) files() []RequestFile {
	return []RequestFile{{
		Name: "png_sticker",
		File: config.PNGSticker,
	}}
}

// NewStickerSetConfig allows creating a new sticker set.
//
// You must set either PNGSticker or TGSSticker.
type NewStickerSetConfig struct {
	UserID        int64
	Name          string
	Title         string
	PNGSticker    interface{}
	TGSSticker    interface{}
	Emojis        string
	ContainsMasks bool
	MaskPosition  *MaskPosition
}

func (config NewStickerSetConfig) method() string {
	return "createNewStickerSet"
}

func (config NewStickerSetConfig) params() (Params, error) {
	params := make(Params)

	params.AddNonZero64("user_id", config.UserID)
	params["name"] = config.Name
	params["title"] = config.Title

	params["emojis"] = config.Emojis

	params.AddBool("contains_masks", config.ContainsMasks)

	err := params.AddInterface("mask_position", config.MaskPosition)

	return params, err
}

func (config NewStickerSetConfig) files() []RequestFile {
	if config.PNGSticker != nil {
		return []RequestFile{{
			Name: "png_sticker",
			File: config.PNGSticker,
		}}
	}

	return []RequestFile{{
		Name: "tgs_sticker",
		File: config.TGSSticker,
	}}
}

// AddStickerConfig allows you to add a sticker to a set.
type AddStickerConfig struct {
	UserID       int64
	Name         string
	PNGSticker   interface{}
	TGSSticker   interface{}
	Emojis       string
	MaskPosition *MaskPosition
}

func (config AddStickerConfig) method() string {
	return "addStickerToSet"
}

func (config AddStickerConfig) params() (Params, error) {
	params := make(Params)

	params.AddNonZero64("user_id", config.UserID)
	params["name"] = config.Name
	params["emojis"] = config.Emojis

	err := params.AddInterface("mask_position", config.MaskPosition)

	return params, err
}

func (config AddStickerConfig) files() []RequestFile {
	if config.PNGSticker != nil {
		return []RequestFile{{
			Name: "png_sticker",
			File: config.PNGSticker,
		}}
	}

	return []RequestFile{{
		Name: "tgs_sticker",
		File: config.TGSSticker,
	}}

}

// SetStickerPositionConfig allows you to change the position of a sticker in a set.
type SetStickerPositionConfig struct {
	Sticker  string
	Position int
}

func (config SetStickerPositionConfig) method() string {
	return "setStickerPositionInSet"
}

func (config SetStickerPositionConfig) params() (Params, error) {
	params := make(Params)

	params["sticker"] = config.Sticker
	params.AddNonZero("position", config.Position)

	return params, nil
}

// DeleteStickerConfig allows you to delete a sticker from a set.
type DeleteStickerConfig struct {
	Sticker string
}

func (config DeleteStickerConfig) method() string {
	return "deleteStickerFromSet"
}

func (config DeleteStickerConfig) params() (Params, error) {
	params := make(Params)

	params["sticker"] = config.Sticker

	return params, nil
}

// SetStickerSetThumbConfig allows you to set the thumbnail for a sticker set.
type SetStickerSetThumbConfig struct {
	Name   string
	UserID int
	Thumb  interface{}
}

func (config SetStickerSetThumbConfig) method() string {
	return "setStickerSetThumb"
}

func (config SetStickerSetThumbConfig) params() (Params, error) {
	params := make(Params)

	params["name"] = config.Name
	params.AddNonZero("user_id", config.UserID)

	return params, nil
}

func (config SetStickerSetThumbConfig) files() []RequestFile {
	return []RequestFile{{
		Name: "thumb",
		File: config.Thumb,
	}}
}

// SetChatStickerSetConfig allows you to set the sticker set for a supergroup.
type SetChatStickerSetConfig struct {
	ChatID             int64
	SuperGroupUsername string

	StickerSetName string
}

func (config SetChatStickerSetConfig) method() string {
	return "setChatStickerSet"
}

func (config SetChatStickerSetConfig) params() (Params, error) {
	params := make(Params)

	params.AddFirstValid("chat_id", config.ChatID, config.SuperGroupUsername)
	params["sticker_set_name"] = config.StickerSetName

	return params, nil
}

// DeleteChatStickerSetConfig allows you to remove a supergroup's sticker set.
type DeleteChatStickerSetConfig struct {
	ChatID             int64
	SuperGroupUsername string
}

func (config DeleteChatStickerSetConfig) method() string {
	return "deleteChatStickerSet"
}

func (config DeleteChatStickerSetConfig) params() (Params, error) {
	params := make(Params)

	params.AddFirstValid("chat_id", config.ChatID, config.SuperGroupUsername)

	return params, nil
}

// MediaGroupConfig allows you to send a group of media.
//
// Media consist of InputMedia items (InputMediaPhoto, InputMediaVideo).
type MediaGroupConfig struct {
	ChatID          int64
	ChannelUsername string

	Media               []interface{}
	DisableNotification bool
	ReplyToMessageID    int
}

func (config MediaGroupConfig) method() string {
	return "sendMediaGroup"
}

func (config MediaGroupConfig) params() (Params, error) {
	params := make(Params)

	params.AddFirstValid("chat_id", config.ChatID, config.ChannelUsername)
	params.AddBool("disable_notification", config.DisableNotification)
	params.AddNonZero("reply_to_message_id", config.ReplyToMessageID)

	err := params.AddInterface("media", prepareInputMediaForParams(config.Media))

	return params, err
}

func (config MediaGroupConfig) files() []RequestFile {
	return prepareInputMediaForFiles(config.Media)
}

// GetMyCommandsConfig gets a list of the currently registered commands.
type GetMyCommandsConfig struct{}

func (config GetMyCommandsConfig) method() string {
	return "getMyCommands"
}

func (config GetMyCommandsConfig) params() (Params, error) {
	return nil, nil
}

// SetMyCommandsConfig sets a list of commands the bot understands.
type SetMyCommandsConfig struct {
	commands []BotCommand
}

func (config SetMyCommandsConfig) method() string {
	return "setMyCommands"
}

func (config SetMyCommandsConfig) params() (Params, error) {
	params := make(Params)

	err := params.AddInterface("commands", config.commands)

	return params, err
}

<<<<<<< HEAD
// prepareInputMediaParam evaluates a single InputMedia and determines if it
// needs to be modified for a successful upload. If it returns nil, then the
// value does not need to be included in the params. Otherwise, it will return
// the same type as was originally provided.
//
// The idx is used to calculate the file field name. If you only have a single
// file, 0 may be used. It is formatted into "attach://file-%d" for the primary
// media and "attach://file-%d-thumb" for thumbnails.
//
// It is expected to be used in conjunction with prepareInputMediaFile.
func prepareInputMediaParam(inputMedia interface{}, idx int) interface{} {
	switch m := inputMedia.(type) {
	case InputMediaPhoto:
		switch m.Media.(type) {
		case string, FileBytes, FileReader:
			m.Media = fmt.Sprintf("attach://file-%d", idx)
		}

		return m
	case InputMediaVideo:
		switch m.Media.(type) {
		case string, FileBytes, FileReader:
			m.Media = fmt.Sprintf("attach://file-%d", idx)
		}

		switch m.Thumb.(type) {
		case string, FileBytes, FileReader:
			m.Thumb = fmt.Sprintf("attach://file-%d-thumb", idx)
		}

		return m
	case InputMediaAudio:
		switch m.Media.(type) {
		case string, FileBytes, FileReader:
			m.Media = fmt.Sprintf("attach://file-%d", idx)
		}

		switch m.Thumb.(type) {
		case string, FileBytes, FileReader:
			m.Thumb = fmt.Sprintf("attach://file-%d-thumb", idx)
		}

		return m
	case InputMediaDocument:
		switch m.Media.(type) {
		case string, FileBytes, FileReader:
			m.Media = fmt.Sprintf("attach://file-%d", idx)
		}

		switch m.Thumb.(type) {
		case string, FileBytes, FileReader:
			m.Thumb = fmt.Sprintf("attach://file-%d-thumb", idx)
		}

		return m
	}

	return nil
}

// prepareInputMediaFile generates an array of RequestFile to provide for
// Fileable's files method. It returns an array as a single InputMedia may have
// multiple files, for the primary media and a thumbnail.
//
// The idx parameter is used to generate file field names. It uses the names
// "file-%d" for the main file and "file-%d-thumb" for the thumbnail.
//
// It is expected to be used in conjunction with prepareInputMediaParam.
func prepareInputMediaFile(inputMedia interface{}, idx int) []RequestFile {
	files := []RequestFile{}

	switch m := inputMedia.(type) {
	case InputMediaPhoto:
		switch f := m.Media.(type) {
		case string, FileBytes, FileReader:
			files = append(files, RequestFile{
				Name: fmt.Sprintf("file-%d", idx),
				File: f,
			})
		}
	case InputMediaVideo:
		switch f := m.Media.(type) {
		case string, FileBytes, FileReader:
			files = append(files, RequestFile{
				Name: fmt.Sprintf("file-%d", idx),
				File: f,
			})
		}

		switch f := m.Thumb.(type) {
		case string, FileBytes, FileReader:
			files = append(files, RequestFile{
				Name: fmt.Sprintf("file-%d-thumb", idx),
				File: f,
			})
		}
	case InputMediaDocument:
		switch f := m.Media.(type) {
		case string, FileBytes, FileReader:
			files = append(files, RequestFile{
				Name: fmt.Sprintf("file-%d", idx),
				File: f,
			})
		}

		switch f := m.Thumb.(type) {
		case string, FileBytes, FileReader:
			files = append(files, RequestFile{
				Name: fmt.Sprintf("file-%d", idx),
				File: f,
			})
		}
	case InputMediaAudio:
		switch f := m.Media.(type) {
		case string, FileBytes, FileReader:
			files = append(files, RequestFile{
				Name: fmt.Sprintf("file-%d", idx),
				File: f,
			})
		}

		switch f := m.Thumb.(type) {
		case string, FileBytes, FileReader:
			files = append(files, RequestFile{
				Name: fmt.Sprintf("file-%d", idx),
				File: f,
			})
		}
	}

	return files
}

// prepareInputMediaForParams calls prepareInputMediaParam for each item
// provided and returns a new array with the correct params for a request.
//
// It is expected that files will get data from the associated function,
// prepareInputMediaForFiles.
func prepareInputMediaForParams(inputMedia []interface{}) []interface{} {
	newMedia := make([]interface{}, len(inputMedia))
	copy(newMedia, inputMedia)

	for idx, media := range inputMedia {
		if param := prepareInputMediaParam(media, idx); param != nil {
			newMedia[idx] = param
		}
	}

	return newMedia
}

// prepareInputMediaForFiles calls prepareInputMediaFile for each item
// provided and returns a new array with the correct files for a request.
//
// It is expected that params will get data from the associated function,
// prepareInputMediaForParams.
func prepareInputMediaForFiles(inputMedia []interface{}) []RequestFile {
	files := []RequestFile{}

	for idx, media := range inputMedia {
		if file := prepareInputMediaFile(media, idx); file != nil {
			files = append(files, file...)
		}
	}

	return files
=======
// DiceConfig contains information about a sendDice request.
type DiceConfig struct {
	BaseChat
	// Emoji on which the dice throw animation is based.
	// Currently, must be one of 🎲, 🎯, 🏀, ⚽, 🎳, or 🎰.
	// Dice can have values 1-6 for 🎲, 🎯, and 🎳, values 1-5 for 🏀 and ⚽,
	// and values 1-64 for 🎰.
	// Defaults to “🎲”
	Emoji string
}

func (config DiceConfig) method() string {
	return "sendDice"
}

func (config DiceConfig) params() (Params, error) {
	params, err := config.BaseChat.params()
	if err != nil {
		return params, err
	}

	params.AddNonEmpty("emoji", config.Emoji)

	return params, err
>>>>>>> d10c681b
}<|MERGE_RESOLUTION|>--- conflicted
+++ resolved
@@ -287,15 +287,10 @@
 // PhotoConfig contains information about a SendPhoto request.
 type PhotoConfig struct {
 	BaseFile
-<<<<<<< HEAD
-	Thumb     interface{}
-	Caption   string
-	ParseMode string
-=======
+	Thumb           interface{}
 	Caption         string
 	ParseMode       string
 	CaptionEntities []MessageEntity
->>>>>>> d10c681b
 }
 
 func (config PhotoConfig) params() (Params, error) {
@@ -334,21 +329,13 @@
 // AudioConfig contains information about a SendAudio request.
 type AudioConfig struct {
 	BaseFile
-<<<<<<< HEAD
-	Thumb     interface{}
-	Caption   string
-	ParseMode string
-	Duration  int
-	Performer string
-	Title     string
-=======
+	Thumb           interface{}
 	Caption         string
 	ParseMode       string
 	CaptionEntities []MessageEntity
 	Duration        int
 	Performer       string
 	Title           string
->>>>>>> d10c681b
 }
 
 func (config AudioConfig) params() (Params, error) {
@@ -390,16 +377,11 @@
 // DocumentConfig contains information about a SendDocument request.
 type DocumentConfig struct {
 	BaseFile
-<<<<<<< HEAD
-	Thumb     interface{}
-	Caption   string
-	ParseMode string
-=======
+	Thumb                       interface{}
 	Caption                     string
 	ParseMode                   string
 	CaptionEntities             []MessageEntity
 	DisableContentTypeDetection bool
->>>>>>> d10c681b
 }
 
 func (config DocumentConfig) params() (Params, error) {
@@ -501,17 +483,11 @@
 // AnimationConfig contains information about a SendAnimation request.
 type AnimationConfig struct {
 	BaseFile
-<<<<<<< HEAD
-	Duration  int
-	Thumb     interface{}
-	Caption   string
-	ParseMode string
-=======
 	Duration        int
+	Thumb           interface{}
 	Caption         string
 	ParseMode       string
 	CaptionEntities []MessageEntity
->>>>>>> d10c681b
 }
 
 func (config AnimationConfig) params() (Params, error) {
@@ -588,17 +564,11 @@
 // VoiceConfig contains information about a SendVoice request.
 type VoiceConfig struct {
 	BaseFile
-<<<<<<< HEAD
-	Thumb     interface{}
-	Caption   string
-	ParseMode string
-	Duration  int
-=======
+	Thumb           interface{}
 	Caption         string
 	ParseMode       string
 	CaptionEntities []MessageEntity
 	Duration        int
->>>>>>> d10c681b
 }
 
 func (config VoiceConfig) params() (Params, error) {
@@ -1091,15 +1061,8 @@
 
 	params.AddNonEmpty("ip_address", config.IPAddress)
 	params.AddNonZero("max_connections", config.MaxConnections)
-<<<<<<< HEAD
 	err := params.AddInterface("allowed_updates", config.AllowedUpdates)
-=======
-	params.AddInterface("allowed_updates", config.AllowedUpdates)
 	params.AddBool("drop_pending_updates", config.DropPendingUpdates)
-
-	return params, nil
-}
->>>>>>> d10c681b
 
 	return params, err
 }
@@ -2062,6 +2025,32 @@
 	return prepareInputMediaForFiles(config.Media)
 }
 
+// DiceConfig contains information about a sendDice request.
+type DiceConfig struct {
+	BaseChat
+	// Emoji on which the dice throw animation is based.
+	// Currently, must be one of 🎲, 🎯, 🏀, ⚽, 🎳, or 🎰.
+	// Dice can have values 1-6 for 🎲, 🎯, and 🎳, values 1-5 for 🏀 and ⚽,
+	// and values 1-64 for 🎰.
+	// Defaults to “🎲”
+	Emoji string
+}
+
+func (config DiceConfig) method() string {
+	return "sendDice"
+}
+
+func (config DiceConfig) params() (Params, error) {
+	params, err := config.BaseChat.params()
+	if err != nil {
+		return params, err
+	}
+
+	params.AddNonEmpty("emoji", config.Emoji)
+
+	return params, err
+}
+
 // GetMyCommandsConfig gets a list of the currently registered commands.
 type GetMyCommandsConfig struct{}
 
@@ -2090,7 +2079,6 @@
 	return params, err
 }
 
-<<<<<<< HEAD
 // prepareInputMediaParam evaluates a single InputMedia and determines if it
 // needs to be modified for a successful upload. If it returns nil, then the
 // value does not need to be included in the params. Otherwise, it will return
@@ -2257,30 +2245,4 @@
 	}
 
 	return files
-=======
-// DiceConfig contains information about a sendDice request.
-type DiceConfig struct {
-	BaseChat
-	// Emoji on which the dice throw animation is based.
-	// Currently, must be one of 🎲, 🎯, 🏀, ⚽, 🎳, or 🎰.
-	// Dice can have values 1-6 for 🎲, 🎯, and 🎳, values 1-5 for 🏀 and ⚽,
-	// and values 1-64 for 🎰.
-	// Defaults to “🎲”
-	Emoji string
-}
-
-func (config DiceConfig) method() string {
-	return "sendDice"
-}
-
-func (config DiceConfig) params() (Params, error) {
-	params, err := config.BaseChat.params()
-	if err != nil {
-		return params, err
-	}
-
-	params.AddNonEmpty("emoji", config.Emoji)
-
-	return params, err
->>>>>>> d10c681b
 }