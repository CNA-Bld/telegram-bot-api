// Package tgbotapi has functions and types used for interacting with
// the Telegram Bot API.
package tgbotapi

import (
	"bytes"
	"encoding/json"
	"errors"
	"fmt"
	"io"
	"io/ioutil"
	"net/http"
	"net/url"
	"os"
	"strings"
	"time"

	"github.com/technoweenie/multipartstreamer"
)

// BotAPI allows you to interact with the Telegram Bot API.
type BotAPI struct {
	Token  string `json:"token"`
	Debug  bool   `json:"debug"`
	Buffer int    `json:"buffer"`

	Self            User         `json:"-"`
	Client          *http.Client `json:"-"`
	shutdownChannel chan interface{}

	apiEndpoint string
}

// NewBotAPI creates a new BotAPI instance.
//
// It requires a token, provided by @BotFather on Telegram.
func NewBotAPI(token string) (*BotAPI, error) {
	return NewBotAPIWithClient(token, &http.Client{})
}

// NewBotAPIWithClient creates a new BotAPI instance
// and allows you to pass a http.Client.
//
// It requires a token, provided by @BotFather on Telegram.
func NewBotAPIWithClient(token string, client *http.Client) (*BotAPI, error) {
	bot := &BotAPI{
		Token:           token,
		Client:          client,
		Buffer:          100,
		shutdownChannel: make(chan interface{}),

		apiEndpoint: APIEndpoint,
	}

	self, err := bot.GetMe()
	if err != nil {
		return nil, err
	}

	bot.Self = self

	return bot, nil
}

<<<<<<< HEAD
func (b *BotAPI) SetAPIEndpoint(apiEndpoint string) {
	b.apiEndpoint = apiEndpoint
}

// MakeRequest makes a request to a specific endpoint with our token.
func (bot *BotAPI) MakeRequest(endpoint string, params url.Values) (APIResponse, error) {
	method := fmt.Sprintf(bot.apiEndpoint, bot.Token, endpoint)
=======
func buildParams(in Params) (out url.Values) {
	if in == nil {
		return url.Values{}
	}

	out = url.Values{}

	for key, value := range in {
		out.Set(key, value)
	}

	return
}

// MakeRequest makes a request to a specific endpoint with our token.
func (bot *BotAPI) MakeRequest(endpoint string, params Params) (APIResponse, error) {
	if bot.Debug {
		log.Printf("Endpoint: %s, params: %v\n", endpoint, params)
	}

	method := fmt.Sprintf(APIEndpoint, bot.Token, endpoint)
>>>>>>> 3635031d

	values := buildParams(params)

	resp, err := bot.Client.PostForm(method, values)
	if err != nil {
		return APIResponse{}, err
	}
	defer resp.Body.Close()

	var apiResp APIResponse
	bytes, err := bot.decodeAPIResponse(resp.Body, &apiResp)
	if err != nil {
		return apiResp, err
	}

	if bot.Debug {
		log.Printf("Endpoint: %s, response: %s\n", endpoint, string(bytes))
	}

	if !apiResp.Ok {
		var parameters ResponseParameters

		if apiResp.Parameters != nil {
			parameters = *apiResp.Parameters
		}
<<<<<<< HEAD
		return apiResp, Error{Code: apiResp.ErrorCode, Message: apiResp.Description, ResponseParameters: parameters}
=======

		return apiResp, Error{
			Message:            apiResp.Description,
			ResponseParameters: parameters,
		}
>>>>>>> 3635031d
	}

	return apiResp, nil
}

// decodeAPIResponse decode response and return slice of bytes if debug enabled.
// If debug disabled, just decode http.Response.Body stream to APIResponse struct
// for efficient memory usage
func (bot *BotAPI) decodeAPIResponse(responseBody io.Reader, resp *APIResponse) (_ []byte, err error) {
	if !bot.Debug {
		dec := json.NewDecoder(responseBody)
		err = dec.Decode(resp)
		return
	}

	// if debug, read reponse body
	data, err := ioutil.ReadAll(responseBody)
	if err != nil {
		return
	}

	err = json.Unmarshal(data, resp)
	if err != nil {
		return
	}

	return data, nil
}

// UploadFile makes a request to the API with a file.
//
// Requires the parameter to hold the file not be in the params.
// File should be a string to a file path, a FileBytes struct,
// a FileReader struct, or a url.URL.
//
// Note that if your FileReader has a size set to -1, it will read
// the file into memory to calculate a size.
func (bot *BotAPI) UploadFile(endpoint string, params Params, fieldname string, file interface{}) (APIResponse, error) {
	ms := multipartstreamer.New()

	switch f := file.(type) {
	case string:
		ms.WriteFields(params)

		fileHandle, err := os.Open(f)
		if err != nil {
			return APIResponse{}, err
		}
		defer fileHandle.Close()

		fi, err := os.Stat(f)
		if err != nil {
			return APIResponse{}, err
		}

		ms.WriteReader(fieldname, fileHandle.Name(), fi.Size(), fileHandle)
	case FileBytes:
		ms.WriteFields(params)

		buf := bytes.NewBuffer(f.Bytes)
		ms.WriteReader(fieldname, f.Name, int64(len(f.Bytes)), buf)
	case FileReader:
		ms.WriteFields(params)

		if f.Size != -1 {
			ms.WriteReader(fieldname, f.Name, f.Size, f.Reader)

			break
		}

		data, err := ioutil.ReadAll(f.Reader)
		if err != nil {
			return APIResponse{}, err
		}

		buf := bytes.NewBuffer(data)

		ms.WriteReader(fieldname, f.Name, int64(len(data)), buf)
	case url.URL:
		params[fieldname] = f.String()

		ms.WriteFields(params)
	default:
		return APIResponse{}, errors.New(ErrBadFileType)
	}

<<<<<<< HEAD
	method := fmt.Sprintf(bot.apiEndpoint, bot.Token, endpoint)
=======
	if bot.Debug {
		log.Printf("Endpoint: %s, fieldname: %s, params: %v, file: %T\n", endpoint, fieldname, params, file)
	}

	method := fmt.Sprintf(APIEndpoint, bot.Token, endpoint)
>>>>>>> 3635031d

	req, err := http.NewRequest("POST", method, nil)
	if err != nil {
		return APIResponse{}, err
	}

	ms.SetupRequest(req)

	res, err := bot.Client.Do(req)
	if err != nil {
		return APIResponse{}, err
	}
	defer res.Body.Close()

	bytes, err := ioutil.ReadAll(res.Body)
	if err != nil {
		return APIResponse{}, err
	}

	if bot.Debug {
		log.Printf("Endpoint: %s, response: %s\n", endpoint, string(bytes))
	}

	var apiResp APIResponse

	err = json.Unmarshal(bytes, &apiResp)
	if err != nil {
		return APIResponse{}, err
	}

	if !apiResp.Ok {
		return APIResponse{}, errors.New(apiResp.Description)
	}

	return apiResp, nil
}

// GetFileDirectURL returns direct URL to file
//
// It requires the FileID.
func (bot *BotAPI) GetFileDirectURL(fileID string) (string, error) {
	file, err := bot.GetFile(FileConfig{fileID})

	if err != nil {
		return "", err
	}

	return file.Link(bot.Token), nil
}

// GetMe fetches the currently authenticated bot.
//
// This method is called upon creation to validate the token,
// and so you may get this data from BotAPI.Self without the need for
// another request.
func (bot *BotAPI) GetMe() (User, error) {
	resp, err := bot.MakeRequest("getMe", nil)
	if err != nil {
		return User{}, err
	}

	var user User
	err = json.Unmarshal(resp.Result, &user)

	return user, err
}

// IsMessageToMe returns true if message directed to this bot.
//
// It requires the Message.
func (bot *BotAPI) IsMessageToMe(message Message) bool {
	return strings.Contains(message.Text, "@"+bot.Self.UserName)
}

// Request sends a Chattable to Telegram, and returns the APIResponse.
func (bot *BotAPI) Request(c Chattable) (APIResponse, error) {
	params, err := c.params()
	if err != nil {
		return APIResponse{}, err
	}

	switch t := c.(type) {
	case Fileable:
		if t.useExistingFile() {
			return bot.MakeRequest(t.method(), params)
		}

		return bot.UploadFile(t.method(), params, t.name(), t.getFile())
	default:
		return bot.MakeRequest(c.method(), params)
	}
}

// Send will send a Chattable item to Telegram and provides the
// returned Message.
func (bot *BotAPI) Send(c Chattable) (Message, error) {
	resp, err := bot.Request(c)
	if err != nil {
		return Message{}, err
	}

	var message Message
	err = json.Unmarshal(resp.Result, &message)

	return message, err
}

// SendMediaGroup sends a media group and returns the resulting messages.
func (bot *BotAPI) SendMediaGroup(config MediaGroupConfig) ([]Message, error) {
	params, _ := config.params()

	resp, err := bot.MakeRequest(config.method(), params)
	if err != nil {
		return nil, err
	}

	var messages []Message
	err = json.Unmarshal(resp.Result, &messages)

	return messages, err
}

// GetUserProfilePhotos gets a user's profile photos.
//
// It requires UserID.
// Offset and Limit are optional.
func (bot *BotAPI) GetUserProfilePhotos(config UserProfilePhotosConfig) (UserProfilePhotos, error) {
	params, _ := config.params()

	resp, err := bot.MakeRequest(config.method(), params)
	if err != nil {
		return UserProfilePhotos{}, err
	}

	var profilePhotos UserProfilePhotos
	err = json.Unmarshal(resp.Result, &profilePhotos)

	return profilePhotos, err
}

// GetFile returns a File which can download a file from Telegram.
//
// Requires FileID.
func (bot *BotAPI) GetFile(config FileConfig) (File, error) {
	params, _ := config.params()

	resp, err := bot.MakeRequest(config.method(), params)
	if err != nil {
		return File{}, err
	}

	var file File
	err = json.Unmarshal(resp.Result, &file)

	return file, err
}

// GetUpdates fetches updates.
// If a WebHook is set, this will not return any data!
//
// Offset, Limit, and Timeout are optional.
// To avoid stale items, set Offset to one higher than the previous item.
// Set Timeout to a large number to reduce requests so you can get updates
// instantly instead of having to wait between requests.
func (bot *BotAPI) GetUpdates(config UpdateConfig) ([]Update, error) {
	params, _ := config.params()

	resp, err := bot.MakeRequest(config.method(), params)
	if err != nil {
		return []Update{}, err
	}

	var updates []Update
	err = json.Unmarshal(resp.Result, &updates)

	return updates, err
}

// GetWebhookInfo allows you to fetch information about a webhook and if
// one currently is set, along with pending update count and error messages.
func (bot *BotAPI) GetWebhookInfo() (WebhookInfo, error) {
	resp, err := bot.MakeRequest("getWebhookInfo", nil)
	if err != nil {
		return WebhookInfo{}, err
	}

	var info WebhookInfo
	err = json.Unmarshal(resp.Result, &info)

	return info, err
}

// GetUpdatesChan starts and returns a channel for getting updates.
func (bot *BotAPI) GetUpdatesChan(config UpdateConfig) UpdatesChannel {
	ch := make(chan Update, bot.Buffer)

	go func() {
		for {
			select {
			case <-bot.shutdownChannel:
				return
			default:
			}

			updates, err := bot.GetUpdates(config)
			if err != nil {
				log.Println(err)
				log.Println("Failed to get updates, retrying in 3 seconds...")
				time.Sleep(time.Second * 3)

				continue
			}

			for _, update := range updates {
				if update.UpdateID >= config.Offset {
					config.Offset = update.UpdateID + 1
					ch <- update
				}
			}
		}
	}()

	return ch
}

// StopReceivingUpdates stops the go routine which receives updates
func (bot *BotAPI) StopReceivingUpdates() {
	if bot.Debug {
		log.Println("Stopping the update receiver routine...")
	}
	close(bot.shutdownChannel)
}

// ListenForWebhook registers a http handler for a webhook.
func (bot *BotAPI) ListenForWebhook(pattern string) UpdatesChannel {
	ch := make(chan Update, bot.Buffer)

	http.HandleFunc(pattern, func(w http.ResponseWriter, r *http.Request) {
		bytes, _ := ioutil.ReadAll(r.Body)
		r.Body.Close()

		var update Update
		json.Unmarshal(bytes, &update)

		ch <- update
	})

	return ch
}

// GetChat gets information about a chat.
func (bot *BotAPI) GetChat(config ChatInfoConfig) (Chat, error) {
	params, _ := config.params()

	resp, err := bot.MakeRequest(config.method(), params)
	if err != nil {
		return Chat{}, err
	}

	var chat Chat
	err = json.Unmarshal(resp.Result, &chat)

	return chat, err
}

// GetChatAdministrators gets a list of administrators in the chat.
//
// If none have been appointed, only the creator will be returned.
// Bots are not shown, even if they are an administrator.
func (bot *BotAPI) GetChatAdministrators(config ChatAdministratorsConfig) ([]ChatMember, error) {
	params, _ := config.params()

	resp, err := bot.MakeRequest(config.method(), params)
	if err != nil {
		return []ChatMember{}, err
	}

	var members []ChatMember
	err = json.Unmarshal(resp.Result, &members)

	return members, err
}

// GetChatMembersCount gets the number of users in a chat.
func (bot *BotAPI) GetChatMembersCount(config ChatMemberCountConfig) (int, error) {
	params, _ := config.params()

	resp, err := bot.MakeRequest(config.method(), params)
	if err != nil {
		return -1, err
	}

	var count int
	err = json.Unmarshal(resp.Result, &count)

	return count, err
}

// GetChatMember gets a specific chat member.
func (bot *BotAPI) GetChatMember(config GetChatMemberConfig) (ChatMember, error) {
	params, _ := config.params()

	resp, err := bot.MakeRequest(config.method(), params)
	if err != nil {
		return ChatMember{}, err
	}

	var member ChatMember
	err = json.Unmarshal(resp.Result, &member)

	return member, err
}

// GetGameHighScores allows you to get the high scores for a game.
func (bot *BotAPI) GetGameHighScores(config GetGameHighScoresConfig) ([]GameHighScore, error) {
	params, _ := config.params()

	resp, err := bot.MakeRequest(config.method(), params)
	if err != nil {
		return []GameHighScore{}, err
	}

	var highScores []GameHighScore
	err = json.Unmarshal(resp.Result, &highScores)

	return highScores, err
}

// GetInviteLink get InviteLink for a chat
func (bot *BotAPI) GetInviteLink(config ChatInviteLinkConfig) (string, error) {
	params, _ := config.params()

	resp, err := bot.MakeRequest(config.method(), params)
	if err != nil {
		return "", err
	}

	var inviteLink string
	err = json.Unmarshal(resp.Result, &inviteLink)

	return inviteLink, err
}

// GetStickerSet returns a StickerSet.
func (bot *BotAPI) GetStickerSet(config GetStickerSetConfig) (StickerSet, error) {
	params, _ := config.params()

	resp, err := bot.MakeRequest(config.method(), params)
	if err != nil {
		return StickerSet{}, err
	}

	var stickers StickerSet
	err = json.Unmarshal(resp.Result, &stickers)

	return stickers, err
}

// StopPoll stops a poll and returns the result.
func (bot *BotAPI) StopPoll(config StopPollConfig) (Poll, error) {
	params, err := config.params()
	if err != nil {
		return Poll{}, err
	}

	resp, err := bot.MakeRequest(config.method(), params)
	if err != nil {
		return Poll{}, err
	}

	var poll Poll
	err = json.Unmarshal(resp.Result, &poll)

	return poll, err
}<|MERGE_RESOLUTION|>--- conflicted
+++ resolved
@@ -62,15 +62,10 @@
 	return bot, nil
 }
 
-<<<<<<< HEAD
 func (b *BotAPI) SetAPIEndpoint(apiEndpoint string) {
 	b.apiEndpoint = apiEndpoint
 }
 
-// MakeRequest makes a request to a specific endpoint with our token.
-func (bot *BotAPI) MakeRequest(endpoint string, params url.Values) (APIResponse, error) {
-	method := fmt.Sprintf(bot.apiEndpoint, bot.Token, endpoint)
-=======
 func buildParams(in Params) (out url.Values) {
 	if in == nil {
 		return url.Values{}
@@ -91,8 +86,7 @@
 		log.Printf("Endpoint: %s, params: %v\n", endpoint, params)
 	}
 
-	method := fmt.Sprintf(APIEndpoint, bot.Token, endpoint)
->>>>>>> 3635031d
+	method := fmt.Sprintf(bot.apiEndpoint, bot.Token, endpoint)
 
 	values := buildParams(params)
 
@@ -118,15 +112,12 @@
 		if apiResp.Parameters != nil {
 			parameters = *apiResp.Parameters
 		}
-<<<<<<< HEAD
-		return apiResp, Error{Code: apiResp.ErrorCode, Message: apiResp.Description, ResponseParameters: parameters}
-=======
 
 		return apiResp, Error{
+			Code:               apiResp.ErrorCode,
 			Message:            apiResp.Description,
 			ResponseParameters: parameters,
 		}
->>>>>>> 3635031d
 	}
 
 	return apiResp, nil
@@ -213,15 +204,11 @@
 		return APIResponse{}, errors.New(ErrBadFileType)
 	}
 
-<<<<<<< HEAD
-	method := fmt.Sprintf(bot.apiEndpoint, bot.Token, endpoint)
-=======
 	if bot.Debug {
 		log.Printf("Endpoint: %s, fieldname: %s, params: %v, file: %T\n", endpoint, fieldname, params, file)
 	}
 
-	method := fmt.Sprintf(APIEndpoint, bot.Token, endpoint)
->>>>>>> 3635031d
+	method := fmt.Sprintf(bot.apiEndpoint, bot.Token, endpoint)
 
 	req, err := http.NewRequest("POST", method, nil)
 	if err != nil {
