// Package tgbotapi has functions and types used for interacting with
// the Telegram Bot API.
package tgbotapi

import (
<<<<<<< HEAD
	"bytes"
	"context"
=======
>>>>>>> d7df8564
	"encoding/json"
	"fmt"
	"io"
	"io/ioutil"
	"log"
	"mime/multipart"
	"net/http"
	"net/url"
	"strings"
	"time"
)

// HTTPClient is the type needed for the bot to perform HTTP requests.
type HTTPClient interface {
	Do(req *http.Request) (*http.Response, error)
}

// BotAPI allows you to interact with the Telegram Bot API.
type BotAPI struct {
	BotAPIConfig

	Self User
}

// BotAPIConfig contains information about how the Bot API should operate.
type BotAPIConfig struct {
	Token       string
	APIEndpoint string

	Debug  bool
	Buffer int

	Client HTTPClient
	Logger BotLogger
}

// BotLogger is an interface that represents the required methods to log data.
//
// Instead of requiring the standard logger, we can just specify the methods we
// use and allow users to pass anything that implements these.
type BotLogger interface {
	Println(v ...interface{})
	Printf(format string, v ...interface{})
}

// NewBotAPI creates a new BotAPI instance.
//
// It requires a token, provided by @BotFather on Telegram.
func NewBotAPI(token string) (*BotAPI, error) {
	return NewBotAPIWithConfig(BotAPIConfig{
		Token: token,
	})
}

func NewBotAPIWithConfig(config BotAPIConfig) (*BotAPI, error) {
	bot := &BotAPI{
		BotAPIConfig: config,
	}

	if bot.APIEndpoint == "" {
		bot.APIEndpoint = APIEndpoint
	}

	if bot.Client == nil {
		bot.Client = &http.Client{}
	}

	if bot.Logger == nil {
		bot.Logger = &log.Logger{}
	}

	self, err := bot.GetMe()
	if err != nil {
		return nil, err
	}

	bot.Self = self

	return bot, nil
}

// NewBotAPIWithAPIEndpoint creates a new BotAPI instance
// and allows you to pass API endpoint.
//
// It requires a token, provided by @BotFather on Telegram and API endpoint.
func NewBotAPIWithAPIEndpoint(token, apiEndpoint string) (*BotAPI, error) {
	return NewBotAPIWithConfig(BotAPIConfig{
		Token:       token,
		APIEndpoint: apiEndpoint,
	})
}

// NewBotAPIWithClient creates a new BotAPI instance
// and allows you to pass a http.Client.
//
// It requires a token, provided by @BotFather on Telegram and API endpoint.
func NewBotAPIWithClient(token, apiEndpoint string, client HTTPClient) (*BotAPI, error) {
	return NewBotAPIWithConfig(BotAPIConfig{
		Token:       token,
		APIEndpoint: apiEndpoint,
		Client:      client,
	})
}

func buildParams(in Params) url.Values {
	if in == nil {
		return url.Values{}
	}

	out := url.Values{}

	for key, value := range in {
		out.Set(key, value)
	}

	return out
}

// MakeRequest makes a request to a specific endpoint with our token.
func (bot *BotAPI) MakeRequest(endpoint string, params Params) (*APIResponse, error) {
	return bot.MakeRequestWithContext(context.Background(), endpoint, params)
}

func (bot *BotAPI) MakeRequestWithContext(ctx context.Context, endpoint string, params Params) (*APIResponse, error) {
	if bot.Debug {
		bot.Logger.Printf("endpoint: %s, params: %v\n", endpoint, params)
	}

	method := fmt.Sprintf(bot.APIEndpoint, bot.Token, endpoint)

	values := buildParams(params)

<<<<<<< HEAD
	req, err := http.NewRequestWithContext(ctx, http.MethodPost, method, strings.NewReader(values.Encode()))
	if err != nil {
		return nil, err
=======
	req, err := http.NewRequest("POST", method, strings.NewReader(values.Encode()))
	if err != nil {
		return &APIResponse{}, err
>>>>>>> d7df8564
	}
	req.Header.Set("Content-Type", "application/x-www-form-urlencoded")

	resp, err := bot.Client.Do(req)
	if err != nil {
		return nil, err
	}
	defer resp.Body.Close()

	var apiResp APIResponse
	bytes, err := bot.decodeAPIResponse(resp.Body, &apiResp)
	if err != nil {
		return &apiResp, err
	}

	if bot.Debug {
		bot.Logger.Printf("endpoint: %s, response: %s\n", endpoint, string(bytes))
	}

	if !apiResp.Ok {
		var parameters ResponseParameters

		if apiResp.Parameters != nil {
			parameters = *apiResp.Parameters
		}

		return &apiResp, &Error{
			Code:               apiResp.ErrorCode,
			Message:            apiResp.Description,
			ResponseParameters: parameters,
		}
	}

	return &apiResp, nil
}

// decodeAPIResponse decode response and return slice of bytes if debug enabled.
// If debug disabled, just decode http.Response.Body stream to APIResponse struct
// for efficient memory usage.
func (bot *BotAPI) decodeAPIResponse(responseBody io.Reader, resp *APIResponse) (_ []byte, err error) {
	if !bot.Debug {
		dec := json.NewDecoder(responseBody)
		err = dec.Decode(resp)
		return
	}

	// if debug, read reponse body
	data, err := ioutil.ReadAll(responseBody)
	if err != nil {
		return
	}

	err = json.Unmarshal(data, resp)
	if err != nil {
		return
	}

	return data, nil
}

// UploadFiles makes a request to the API with files.
func (bot *BotAPI) UploadFiles(endpoint string, params Params, files []RequestFile) (*APIResponse, error) {
	return bot.UploadFilesWithContext(context.Background(), endpoint, params, files)
}

func (bot *BotAPI) UploadFilesWithContext(ctx context.Context, endpoint string, params Params, files []RequestFile) (*APIResponse, error) {
	r, w := io.Pipe()
	m := multipart.NewWriter(w)

	// This code modified from the very helpful @HirbodBehnam
	// https://github.com/go-telegram-bot-api/telegram-bot-api/issues/354#issuecomment-663856473
	go func() {
		defer w.Close()
		defer m.Close()

		for field, value := range params {
			if err := m.WriteField(field, value); err != nil {
				_ = w.CloseWithError(err)
				return
			}
		}

		for _, file := range files {
			if file.Data.NeedsUpload() {
				name, reader, err := file.Data.UploadData()
				if err != nil {
					_ = w.CloseWithError(err)
					return
				}

				part, err := m.CreateFormFile(file.Name, name)
				if err != nil {
					_ = w.CloseWithError(err)
					return
				}

<<<<<<< HEAD
				if _, err := io.Copy(part, fileHandle); err != nil {
					_ = w.CloseWithError(err)
					return
				}
			case FileBytes:
				part, err := m.CreateFormFile(file.Name, f.Name)
				if err != nil {
					_ = w.CloseWithError(err)
					return
				}

				buf := bytes.NewBuffer(f.Bytes)
				if _, err := io.Copy(part, buf); err != nil {
					_ = w.CloseWithError(err)
					return
				}
			case FileReader:
				part, err := m.CreateFormFile(file.Name, f.Name)
				if err != nil {
					_ = w.CloseWithError(err)
					return
=======
				if _, err := io.Copy(part, reader); err != nil {
					w.CloseWithError(err)
					return
				}

				if closer, ok := reader.(io.ReadCloser); ok {
					if err = closer.Close(); err != nil {
						w.CloseWithError(err)
						return
					}
>>>>>>> d7df8564
				}
			} else {
				value := file.Data.SendData()

<<<<<<< HEAD
				if _, err := io.Copy(part, f.Reader); err != nil {
					_ = w.CloseWithError(err)
					return
				}
			case FileURL:
				val := string(f)
				if err := m.WriteField(file.Name, val); err != nil {
					_ = w.CloseWithError(err)
					return
				}
			case FileID:
				val := string(f)
				if err := m.WriteField(file.Name, val); err != nil {
					_ = w.CloseWithError(err)
					return
				}
			default:
				_ = w.CloseWithError(ErrBadFileType)
				return
=======
				if err := m.WriteField(file.Name, value); err != nil {
					w.CloseWithError(err)
					return
				}
>>>>>>> d7df8564
			}
		}
	}()

	if bot.Debug {
		bot.Logger.Printf("endpoint: %s, params: %v, with %d files\n", endpoint, params, len(files))
	}

	method := fmt.Sprintf(bot.APIEndpoint, bot.Token, endpoint)

	req, err := http.NewRequestWithContext(ctx, http.MethodPost, method, r)
	if err != nil {
		return nil, err
	}

	req.Header.Set("Content-Type", m.FormDataContentType())

	resp, err := bot.Client.Do(req)
	if err != nil {
		return nil, err
	}
	defer resp.Body.Close()

	var apiResp APIResponse
	bytes, err := bot.decodeAPIResponse(resp.Body, &apiResp)
	if err != nil {
		return &apiResp, err
	}

	if bot.Debug {
		bot.Logger.Printf("endpoint: %s, response: %s\n", endpoint, string(bytes))
	}

	if !apiResp.Ok {
		var parameters ResponseParameters

		if apiResp.Parameters != nil {
			parameters = *apiResp.Parameters
		}

		return &apiResp, &Error{
			Message:            apiResp.Description,
			ResponseParameters: parameters,
		}
	}

	return &apiResp, nil
}

// GetFileDirectURL returns direct URL to file
//
// It requires the FileID.
func (bot *BotAPI) GetFileDirectURL(fileID string) (string, error) {
	file, err := bot.GetFile(FileConfig{fileID})

	if err != nil {
		return "", err
	}

	return file.Link(bot.Token), nil
}

// GetMe fetches the currently authenticated bot.
//
// This method is called upon creation to validate the token,
// and so you may get this data from BotAPI.Self without the need for
// another request.
func (bot *BotAPI) GetMe() (User, error) {
	resp, err := bot.MakeRequest("getMe", nil)
	if err != nil {
		return User{}, err
	}

	var user User
	err = json.Unmarshal(resp.Result, &user)

	return user, err
}

// IsMessageToMe returns true if message directed to this bot.
//
// It requires the Message.
func (bot *BotAPI) IsMessageToMe(message Message) bool {
	return strings.Contains(message.Text, "@"+bot.Self.UserName)
}

func hasFilesNeedingUpload(files []RequestFile) bool {
	for _, file := range files {
		if file.Data.NeedsUpload() {
			return true
		}
	}

	return false
}

// Request sends a Chattable to Telegram, and returns the APIResponse.
func (bot *BotAPI) Request(c Chattable) (*APIResponse, error) {
	return bot.RequestWithContext(context.Background(), c)
}

func (bot *BotAPI) RequestWithContext(ctx context.Context, c Chattable) (*APIResponse, error) {
	params, err := c.params()
	if err != nil {
		return nil, err
	}

	if t, ok := c.(Fileable); ok {
		files := t.files()

		// If we have files that need to be uploaded, we should delegate the
		// request to UploadFile.
		if hasFilesNeedingUpload(files) {
			return bot.UploadFiles(t.method(), params, files)
		}

		// However, if there are no files to be uploaded, there's likely things
		// that need to be turned into params instead.
		for _, file := range files {
<<<<<<< HEAD
			var s string

			switch f := file.File.(type) {
			case string:
				s = f
			case FileID:
				s = string(f)
			case FileURL:
				s = string(f)
			default:
				return nil, ErrBadFileType
			}

			params[file.Name] = s
=======
			params[file.Name] = file.Data.SendData()
>>>>>>> d7df8564
		}
	}

	return bot.MakeRequestWithContext(ctx, c.method(), params)
}

// Send will send a Chattable item to Telegram and provides the
// returned Message.
func (bot *BotAPI) Send(c Chattable) (Message, error) {
	return bot.SendWithContext(context.Background(), c)
}

func (bot *BotAPI) SendWithContext(ctx context.Context, c Chattable) (Message, error) {
	resp, err := bot.RequestWithContext(ctx, c)
	if err != nil {
		return Message{}, err
	}

	var message Message
	err = json.Unmarshal(resp.Result, &message)

	return message, err
}

// SendMediaGroup sends a media group and returns the resulting messages.
func (bot *BotAPI) SendMediaGroup(config MediaGroupConfig) ([]Message, error) {
	resp, err := bot.Request(config)
	if err != nil {
		return nil, err
	}

	var messages []Message
	err = json.Unmarshal(resp.Result, &messages)

	return messages, err
}

// GetUserProfilePhotos gets a user's profile photos.
//
// It requires UserID.
// Offset and Limit are optional.
func (bot *BotAPI) GetUserProfilePhotos(config UserProfilePhotosConfig) (UserProfilePhotos, error) {
	resp, err := bot.Request(config)
	if err != nil {
		return UserProfilePhotos{}, err
	}

	var profilePhotos UserProfilePhotos
	err = json.Unmarshal(resp.Result, &profilePhotos)

	return profilePhotos, err
}

// GetFile returns a File which can download a file from Telegram.
//
// Requires FileID.
func (bot *BotAPI) GetFile(config FileConfig) (File, error) {
	resp, err := bot.Request(config)
	if err != nil {
		return File{}, err
	}

	var file File
	err = json.Unmarshal(resp.Result, &file)

	return file, err
}

// GetUpdates fetches updates.
// If a WebHook is set, this will not return any data!
//
// Offset, Limit, Timeout, and AllowedUpdates are optional.
// To avoid stale items, set Offset to one higher than the previous item.
// Set Timeout to a large number to reduce requests so you can get updates
// instantly instead of having to wait between requests.
func (bot *BotAPI) GetUpdates(config UpdateConfig) ([]Update, error) {
	return bot.GetUpdatesWithContext(context.Background(), config)
}

func (bot *BotAPI) GetUpdatesWithContext(ctx context.Context, config UpdateConfig) ([]Update, error) {
	resp, err := bot.RequestWithContext(ctx, config)
	if err != nil {
		return nil, err
	}

	var updates []Update
	err = json.Unmarshal(resp.Result, &updates)

	return updates, err
}

// GetWebhookInfo allows you to fetch information about a webhook and if
// one currently is set, along with pending update count and error messages.
func (bot *BotAPI) GetWebhookInfo() (WebhookInfo, error) {
	resp, err := bot.MakeRequest("getWebhookInfo", nil)
	if err != nil {
		return WebhookInfo{}, err
	}

	var info WebhookInfo
	err = json.Unmarshal(resp.Result, &info)

	return info, err
}

// GetUpdatesChan starts and returns a channel for getting updates.
func (bot *BotAPI) GetUpdatesChan(config UpdateConfig) UpdatesChannel {
	return bot.GetUpdatesChanWithContext(context.Background(), config)
}

func (bot *BotAPI) GetUpdatesChanWithContext(ctx context.Context, config UpdateConfig) UpdatesChannel {
	ch := make(chan Update, bot.Buffer)

	go func() {
		defer close(ch)

		for {
			select {
			case <-ctx.Done():
				return
			default:
				updates, err := bot.GetUpdatesWithContext(ctx, config)

				if err != nil {
					bot.Logger.Printf("failed to get updates: %s\n", err)
					time.Sleep(time.Second * 3)

					continue
				}

				for _, update := range updates {
					if update.UpdateID >= config.Offset {
						config.Offset = update.UpdateID + 1
						ch <- update
					}
				}
			}
		}
	}()

	return ch
}

// ListenForWebhook registers a http handler for a webhook.
func (bot *BotAPI) ListenForWebhook(pattern string) UpdatesChannel {
	ch := make(chan Update, bot.Buffer)

	http.HandleFunc(pattern, func(w http.ResponseWriter, r *http.Request) {
		update, err := bot.HandleUpdate(r)
		if err != nil {
			errMsg, _ := json.Marshal(map[string]string{"error": err.Error()})
			w.WriteHeader(http.StatusBadRequest)
			w.Header().Set("Content-Type", "application/json")
			_, _ = w.Write(errMsg)
			return
		}

		ch <- *update
		close(ch)
	})

	return ch
}

<<<<<<< HEAD
// HandleUpdate parses and returns update received via webhook.
=======
// ListenForWebhookRespReqFormat registers a http handler for a webhook.
func (bot *BotAPI) ListenForWebhookRespReqFormat(w http.ResponseWriter, r *http.Request) UpdatesChannel {
	ch := make(chan Update, bot.Buffer)

	func(w http.ResponseWriter, r *http.Request) {
		update, err := bot.HandleUpdate(r)
		if err != nil {
			errMsg, _ := json.Marshal(map[string]string{"error": err.Error()})
			w.WriteHeader(http.StatusBadRequest)
			w.Header().Set("Content-Type", "application/json")
			_, _ = w.Write(errMsg)
			return
		}

		ch <- *update
		close(ch)
	}(w, r)

	return ch
}

// HandleUpdate parses and returns update received via webhook
>>>>>>> d7df8564
func (bot *BotAPI) HandleUpdate(r *http.Request) (*Update, error) {
	if r.Method != http.MethodPost {
		return nil, fmt.Errorf("got %s request: %w", r.Method, ErrWrongMethod)
	}

	var update Update
	err := json.NewDecoder(r.Body).Decode(&update)
	if err != nil {
		return nil, err
	}

	return &update, nil
}

// WriteToHTTPResponse writes the request to the HTTP ResponseWriter.
//
// It doesn't support uploading files.
//
// See https://core.telegram.org/bots/api#making-requests-when-getting-updates
// for details.
func WriteToHTTPResponse(w http.ResponseWriter, c Chattable) error {
	params, err := c.params()
	if err != nil {
		return err
	}

	if t, ok := c.(Fileable); ok {
		if hasFilesNeedingUpload(t.files()) {
			return ErrDisallowedUploads
		}
	}

	values := buildParams(params)
	values.Set("method", c.method())

	w.Header().Set("Content-Type", "application/x-www-form-urlencoded")
	_, err = w.Write([]byte(values.Encode()))
	return err
}

// GetChat gets information about a chat.
func (bot *BotAPI) GetChat(config ChatInfoConfig) (Chat, error) {
	resp, err := bot.Request(config)
	if err != nil {
		return Chat{}, err
	}

	var chat Chat
	err = json.Unmarshal(resp.Result, &chat)

	return chat, err
}

// GetChatAdministrators gets a list of administrators in the chat.
//
// If none have been appointed, only the creator will be returned.
// Bots are not shown, even if they are an administrator.
func (bot *BotAPI) GetChatAdministrators(config ChatAdministratorsConfig) ([]ChatMember, error) {
	resp, err := bot.Request(config)
	if err != nil {
		return []ChatMember{}, err
	}

	var members []ChatMember
	err = json.Unmarshal(resp.Result, &members)

	return members, err
}

// GetChatMembersCount gets the number of users in a chat.
func (bot *BotAPI) GetChatMembersCount(config ChatMemberCountConfig) (int, error) {
	resp, err := bot.Request(config)
	if err != nil {
		return -1, err
	}

	var count int
	err = json.Unmarshal(resp.Result, &count)

	return count, err
}

// GetChatMember gets a specific chat member.
func (bot *BotAPI) GetChatMember(config GetChatMemberConfig) (ChatMember, error) {
	resp, err := bot.Request(config)
	if err != nil {
		return ChatMember{}, err
	}

	var member ChatMember
	err = json.Unmarshal(resp.Result, &member)

	return member, err
}

// GetGameHighScores allows you to get the high scores for a game.
func (bot *BotAPI) GetGameHighScores(config GetGameHighScoresConfig) ([]GameHighScore, error) {
	resp, err := bot.Request(config)
	if err != nil {
		return []GameHighScore{}, err
	}

	var highScores []GameHighScore
	err = json.Unmarshal(resp.Result, &highScores)

	return highScores, err
}

// GetInviteLink get InviteLink for a chat.
func (bot *BotAPI) GetInviteLink(config ChatInviteLinkConfig) (string, error) {
	resp, err := bot.Request(config)
	if err != nil {
		return "", err
	}

	var inviteLink string
	err = json.Unmarshal(resp.Result, &inviteLink)

	return inviteLink, err
}

// GetStickerSet returns a StickerSet.
func (bot *BotAPI) GetStickerSet(config GetStickerSetConfig) (StickerSet, error) {
	resp, err := bot.Request(config)
	if err != nil {
		return StickerSet{}, err
	}

	var stickers StickerSet
	err = json.Unmarshal(resp.Result, &stickers)

	return stickers, err
}

// StopPoll stops a poll and returns the result.
func (bot *BotAPI) StopPoll(config StopPollConfig) (Poll, error) {
	resp, err := bot.Request(config)
	if err != nil {
		return Poll{}, err
	}

	var poll Poll
	err = json.Unmarshal(resp.Result, &poll)

	return poll, err
}

// GetMyCommands gets the currently registered commands.
func (bot *BotAPI) GetMyCommands() ([]BotCommand, error) {
	return bot.GetMyCommandsWithConfig(GetMyCommandsConfig{})
}

// GetMyCommandsWithConfig gets the currently registered commands with a config.
func (bot *BotAPI) GetMyCommandsWithConfig(config GetMyCommandsConfig) ([]BotCommand, error) {
	resp, err := bot.Request(config)
	if err != nil {
		return nil, err
	}

	var commands []BotCommand
	err = json.Unmarshal(resp.Result, &commands)

	return commands, err
}

// CopyMessage copy messages of any kind. The method is analogous to the method
// forwardMessage, but the copied message doesn't have a link to the original
// message. Returns the MessageID of the sent message on success.
func (bot *BotAPI) CopyMessage(config CopyMessageConfig) (MessageID, error) {
	params, err := config.params()
	if err != nil {
		return MessageID{}, err
	}

	resp, err := bot.MakeRequest(config.method(), params)
	if err != nil {
		return MessageID{}, err
	}

	var messageID MessageID
	err = json.Unmarshal(resp.Result, &messageID)

	return messageID, err
}

// EscapeText takes an input text and escape Telegram markup symbols.
// In this way we can send a text without being afraid of having to escape the characters manually.
// Note that you don't have to include the formatting style in the input text, or it will be escaped too.
// If there is an error, an empty string will be returned.
//
// parseMode is the text formatting mode (ModeMarkdown, ModeMarkdownV2 or ModeHTML)
// text is the input string that will be escaped
func EscapeText(parseMode string, text string) string {
	var replacer *strings.Replacer

	if parseMode == ModeHTML {
		replacer = strings.NewReplacer("<", "&lt;", ">", "&gt;", "&", "&amp;")
	} else if parseMode == ModeMarkdown {
		replacer = strings.NewReplacer("_", "\\_", "*", "\\*", "`", "\\`", "[", "\\[")
	} else if parseMode == ModeMarkdownV2 {
		replacer = strings.NewReplacer(
			"_", "\\_", "*", "\\*", "[", "\\[", "]", "\\]", "(",
			"\\(", ")", "\\)", "~", "\\~", "`", "\\`", ">", "\\>",
			"#", "\\#", "+", "\\+", "-", "\\-", "=", "\\=", "|",
			"\\|", "{", "\\{", "}", "\\}", ".", "\\.", "!", "\\!",
		)
	} else {
		return ""
	}

	return replacer.Replace(text)
}<|MERGE_RESOLUTION|>--- conflicted
+++ resolved
@@ -3,12 +3,9 @@
 package tgbotapi
 
 import (
-<<<<<<< HEAD
-	"bytes"
 	"context"
-=======
->>>>>>> d7df8564
 	"encoding/json"
+	"errors"
 	"fmt"
 	"io"
 	"io/ioutil"
@@ -140,15 +137,9 @@
 
 	values := buildParams(params)
 
-<<<<<<< HEAD
 	req, err := http.NewRequestWithContext(ctx, http.MethodPost, method, strings.NewReader(values.Encode()))
 	if err != nil {
 		return nil, err
-=======
-	req, err := http.NewRequest("POST", method, strings.NewReader(values.Encode()))
-	if err != nil {
-		return &APIResponse{}, err
->>>>>>> d7df8564
 	}
 	req.Header.Set("Content-Type", "application/x-www-form-urlencoded")
 
@@ -226,7 +217,7 @@
 
 		for field, value := range params {
 			if err := m.WriteField(field, value); err != nil {
-				_ = w.CloseWithError(err)
+				w.CloseWithError(err)
 				return
 			}
 		}
@@ -235,39 +226,16 @@
 			if file.Data.NeedsUpload() {
 				name, reader, err := file.Data.UploadData()
 				if err != nil {
-					_ = w.CloseWithError(err)
+					w.CloseWithError(err)
 					return
 				}
 
 				part, err := m.CreateFormFile(file.Name, name)
 				if err != nil {
-					_ = w.CloseWithError(err)
+					w.CloseWithError(err)
 					return
 				}
 
-<<<<<<< HEAD
-				if _, err := io.Copy(part, fileHandle); err != nil {
-					_ = w.CloseWithError(err)
-					return
-				}
-			case FileBytes:
-				part, err := m.CreateFormFile(file.Name, f.Name)
-				if err != nil {
-					_ = w.CloseWithError(err)
-					return
-				}
-
-				buf := bytes.NewBuffer(f.Bytes)
-				if _, err := io.Copy(part, buf); err != nil {
-					_ = w.CloseWithError(err)
-					return
-				}
-			case FileReader:
-				part, err := m.CreateFormFile(file.Name, f.Name)
-				if err != nil {
-					_ = w.CloseWithError(err)
-					return
-=======
 				if _, err := io.Copy(part, reader); err != nil {
 					w.CloseWithError(err)
 					return
@@ -278,37 +246,14 @@
 						w.CloseWithError(err)
 						return
 					}
->>>>>>> d7df8564
 				}
 			} else {
 				value := file.Data.SendData()
 
-<<<<<<< HEAD
-				if _, err := io.Copy(part, f.Reader); err != nil {
-					_ = w.CloseWithError(err)
-					return
-				}
-			case FileURL:
-				val := string(f)
-				if err := m.WriteField(file.Name, val); err != nil {
-					_ = w.CloseWithError(err)
-					return
-				}
-			case FileID:
-				val := string(f)
-				if err := m.WriteField(file.Name, val); err != nil {
-					_ = w.CloseWithError(err)
-					return
-				}
-			default:
-				_ = w.CloseWithError(ErrBadFileType)
-				return
-=======
 				if err := m.WriteField(file.Name, value); err != nil {
 					w.CloseWithError(err)
 					return
 				}
->>>>>>> d7df8564
 			}
 		}
 	}()
@@ -428,24 +373,7 @@
 		// However, if there are no files to be uploaded, there's likely things
 		// that need to be turned into params instead.
 		for _, file := range files {
-<<<<<<< HEAD
-			var s string
-
-			switch f := file.File.(type) {
-			case string:
-				s = f
-			case FileID:
-				s = string(f)
-			case FileURL:
-				s = string(f)
-			default:
-				return nil, ErrBadFileType
-			}
-
-			params[file.Name] = s
-=======
 			params[file.Name] = file.Data.SendData()
->>>>>>> d7df8564
 		}
 	}
 
@@ -610,9 +538,6 @@
 	return ch
 }
 
-<<<<<<< HEAD
-// HandleUpdate parses and returns update received via webhook.
-=======
 // ListenForWebhookRespReqFormat registers a http handler for a webhook.
 func (bot *BotAPI) ListenForWebhookRespReqFormat(w http.ResponseWriter, r *http.Request) UpdatesChannel {
 	ch := make(chan Update, bot.Buffer)
@@ -634,11 +559,11 @@
 	return ch
 }
 
-// HandleUpdate parses and returns update received via webhook
->>>>>>> d7df8564
+// HandleUpdate parses and returns update received via webhook.
 func (bot *BotAPI) HandleUpdate(r *http.Request) (*Update, error) {
 	if r.Method != http.MethodPost {
-		return nil, fmt.Errorf("got %s request: %w", r.Method, ErrWrongMethod)
+		err := errors.New("wrong HTTP method required POST")
+		return nil, err
 	}
 
 	var update Update
@@ -827,7 +752,7 @@
 // If there is an error, an empty string will be returned.
 //
 // parseMode is the text formatting mode (ModeMarkdown, ModeMarkdownV2 or ModeHTML)
-// text is the input string that will be escaped
+// text is the input string that will be escaped.
 func EscapeText(parseMode string, text string) string {
 	var replacer *strings.Replacer
 
