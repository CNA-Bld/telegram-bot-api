// Package tgbotapi has functions and types used for interacting with
// the Telegram Bot API.
package tgbotapi

import (
	"context"
	"encoding/json"
	"fmt"
	"io"
	"io/ioutil"
	"log"
	"mime/multipart"
	"net/http"
	"net/url"
	"strings"
	"time"
)

// HTTPClient is the type needed for the bot to perform HTTP requests.
type HTTPClient interface {
	Do(req *http.Request) (*http.Response, error)
}

// BotAPI allows you to interact with the Telegram Bot API.
type BotAPI struct {
	BotAPIConfig

	Self User
}

// BotAPIConfig contains information about how the Bot API should operate.
type BotAPIConfig struct {
	Token       string
	APIEndpoint string

	Debug  bool
	Buffer int

	Client HTTPClient
	Logger BotLogger
}

// BotLogger is an interface that represents the required methods to log data.
//
// Instead of requiring the standard logger, we can just specify the methods we
// use and allow users to pass anything that implements these.
type BotLogger interface {
	Println(v ...interface{})
	Printf(format string, v ...interface{})
}

// NewBotAPI creates a new BotAPI instance.
//
// It requires a token, provided by @BotFather on Telegram.
func NewBotAPI(token string) (*BotAPI, error) {
	return NewBotAPIWithConfig(BotAPIConfig{
		Token: token,
	})
}

func NewBotAPIWithConfig(config BotAPIConfig) (*BotAPI, error) {
	bot := &BotAPI{
		BotAPIConfig: config,
	}

	if bot.APIEndpoint == "" {
		bot.APIEndpoint = APIEndpoint
	}

	if bot.Client == nil {
		bot.Client = &http.Client{}
	}

	if bot.Logger == nil {
		bot.Logger = &log.Logger{}
	}

	self, err := bot.GetMe()
	if err != nil {
		return nil, err
	}

	bot.Self = self

	return bot, nil
}

// NewBotAPIWithAPIEndpoint creates a new BotAPI instance
// and allows you to pass API endpoint.
//
// It requires a token, provided by @BotFather on Telegram and API endpoint.
func NewBotAPIWithAPIEndpoint(token, apiEndpoint string) (*BotAPI, error) {
	return NewBotAPIWithConfig(BotAPIConfig{
		Token:       token,
		APIEndpoint: apiEndpoint,
	})
}

// NewBotAPIWithClient creates a new BotAPI instance
// and allows you to pass a http.Client.
//
// It requires a token, provided by @BotFather on Telegram and API endpoint.
func NewBotAPIWithClient(token, apiEndpoint string, client HTTPClient) (*BotAPI, error) {
	return NewBotAPIWithConfig(BotAPIConfig{
		Token:       token,
		APIEndpoint: apiEndpoint,
		Client:      client,
	})
}

func buildParams(in Params) url.Values {
	if in == nil {
		return url.Values{}
	}

	out := url.Values{}

	for key, value := range in {
		out.Set(key, value)
	}

	return out
}

// MakeRequest makes a request to a specific endpoint with our token.
func (bot *BotAPI) MakeRequest(endpoint string, params Params) (*APIResponse, error) {
	return bot.MakeRequestWithContext(context.Background(), endpoint, params)
}

func (bot *BotAPI) MakeRequestWithContext(ctx context.Context, endpoint string, params Params) (*APIResponse, error) {
	if bot.Debug {
		bot.Logger.Printf("endpoint: %s, params: %v\n", endpoint, params)
	}

	method := fmt.Sprintf(bot.APIEndpoint, bot.Token, endpoint)

	values := buildParams(params)

	req, err := http.NewRequestWithContext(ctx, http.MethodPost, method, strings.NewReader(values.Encode()))
	if err != nil {
		return nil, err
	}
	req.Header.Set("Content-Type", "application/x-www-form-urlencoded")

	resp, err := bot.Client.Do(req)
	if err != nil {
		return nil, err
	}
	defer resp.Body.Close()

	var apiResp APIResponse
	bytes, err := bot.decodeAPIResponse(resp.Body, &apiResp)
	if err != nil {
		return &apiResp, err
	}

	if bot.Debug {
		bot.Logger.Printf("endpoint: %s, response: %s\n", endpoint, string(bytes))
	}

	if !apiResp.Ok {
		var parameters ResponseParameters

		if apiResp.Parameters != nil {
			parameters = *apiResp.Parameters
		}

		return &apiResp, &Error{
			Code:               apiResp.ErrorCode,
			Message:            apiResp.Description,
			ResponseParameters: parameters,
		}
	}

	return &apiResp, nil
}

// decodeAPIResponse decode response and return slice of bytes if debug enabled.
// If debug disabled, just decode http.Response.Body stream to APIResponse struct
<<<<<<< HEAD
// for efficient memory usage.
func (bot *BotAPI) decodeAPIResponse(responseBody io.Reader, resp *APIResponse) (_ []byte, err error) {
=======
// for efficient memory usage
func (bot *BotAPI) decodeAPIResponse(responseBody io.Reader, resp *APIResponse) ([]byte, error) {
>>>>>>> f2ef2729
	if !bot.Debug {
		dec := json.NewDecoder(responseBody)
		err := dec.Decode(resp)
		return nil, err
	}

	// if debug, read response body
	data, err := ioutil.ReadAll(responseBody)
	if err != nil {
		return nil, err
	}

	err = json.Unmarshal(data, resp)
	if err != nil {
		return nil, err
	}

	return data, nil
}

// UploadFiles makes a request to the API with files.
func (bot *BotAPI) UploadFiles(endpoint string, params Params, files []RequestFile) (*APIResponse, error) {
	return bot.UploadFilesWithContext(context.Background(), endpoint, params, files)
}

func (bot *BotAPI) UploadFilesWithContext(ctx context.Context, endpoint string, params Params, files []RequestFile) (*APIResponse, error) {
	r, w := io.Pipe()
	m := multipart.NewWriter(w)

	// This code modified from the very helpful @HirbodBehnam
	// https://github.com/go-telegram-bot-api/telegram-bot-api/issues/354#issuecomment-663856473
	go func() {
		defer w.Close()
		defer m.Close()

		for field, value := range params {
			if err := m.WriteField(field, value); err != nil {
				w.CloseWithError(err)
				return
			}
		}

		for _, file := range files {
			if file.Data.NeedsUpload() {
				name, reader, err := file.Data.UploadData()
				if err != nil {
					w.CloseWithError(err)
					return
				}

				part, err := m.CreateFormFile(file.Name, name)
				if err != nil {
					w.CloseWithError(err)
					return
				}

				if _, err := io.Copy(part, reader); err != nil {
					w.CloseWithError(err)
					return
				}

				if closer, ok := reader.(io.ReadCloser); ok {
					if err = closer.Close(); err != nil {
						w.CloseWithError(err)
						return
					}
				}
			} else {
				value := file.Data.SendData()

				if err := m.WriteField(file.Name, value); err != nil {
					w.CloseWithError(err)
					return
				}
			}
		}
	}()

	if bot.Debug {
		bot.Logger.Printf("endpoint: %s, params: %v, with %d files\n", endpoint, params, len(files))
	}

	method := fmt.Sprintf(bot.APIEndpoint, bot.Token, endpoint)

	req, err := http.NewRequestWithContext(ctx, http.MethodPost, method, r)
	if err != nil {
		return nil, err
	}

	req.Header.Set("Content-Type", m.FormDataContentType())

	resp, err := bot.Client.Do(req)
	if err != nil {
		return nil, err
	}
	defer resp.Body.Close()

	var apiResp APIResponse
	bytes, err := bot.decodeAPIResponse(resp.Body, &apiResp)
	if err != nil {
		return &apiResp, err
	}

	if bot.Debug {
		bot.Logger.Printf("endpoint: %s, response: %s\n", endpoint, string(bytes))
	}

	if !apiResp.Ok {
		var parameters ResponseParameters

		if apiResp.Parameters != nil {
			parameters = *apiResp.Parameters
		}

		return &apiResp, &Error{
			Message:            apiResp.Description,
			ResponseParameters: parameters,
		}
	}

	return &apiResp, nil
}

// GetFileDirectURL returns direct URL to file
//
// It requires the FileID.
func (bot *BotAPI) GetFileDirectURL(fileID string) (string, error) {
	file, err := bot.GetFile(FileConfig{fileID})

	if err != nil {
		return "", err
	}

	return file.Link(bot.Token), nil
}

// GetMe fetches the currently authenticated bot.
//
// This method is called upon creation to validate the token,
// and so you may get this data from BotAPI.Self without the need for
// another request.
func (bot *BotAPI) GetMe() (User, error) {
	resp, err := bot.MakeRequest("getMe", nil)
	if err != nil {
		return User{}, err
	}

	var user User
	err = json.Unmarshal(resp.Result, &user)

	return user, err
}

// IsMessageToMe returns true if message directed to this bot.
//
// It requires the Message.
func (bot *BotAPI) IsMessageToMe(message Message) bool {
	return strings.Contains(message.Text, "@"+bot.Self.UserName)
}

func hasFilesNeedingUpload(files []RequestFile) bool {
	for _, file := range files {
		if file.Data.NeedsUpload() {
			return true
		}
	}

	return false
}

// Request sends a Chattable to Telegram, and returns the APIResponse.
func (bot *BotAPI) Request(c Chattable) (*APIResponse, error) {
	return bot.RequestWithContext(context.Background(), c)
}

func (bot *BotAPI) RequestWithContext(ctx context.Context, c Chattable) (*APIResponse, error) {
	params, err := c.params()
	if err != nil {
		return nil, err
	}

	if t, ok := c.(Fileable); ok {
		files := t.files()

		// If we have files that need to be uploaded, we should delegate the
		// request to UploadFile.
		if hasFilesNeedingUpload(files) {
			return bot.UploadFiles(t.method(), params, files)
		}

		// However, if there are no files to be uploaded, there's likely things
		// that need to be turned into params instead.
		for _, file := range files {
			params[file.Name] = file.Data.SendData()
		}
	}

	return bot.MakeRequestWithContext(ctx, c.method(), params)
}

// Send will send a Chattable item to Telegram and provides the
// returned Message.
func (bot *BotAPI) Send(c Chattable) (Message, error) {
	return bot.SendWithContext(context.Background(), c)
}

func (bot *BotAPI) SendWithContext(ctx context.Context, c Chattable) (Message, error) {
	resp, err := bot.RequestWithContext(ctx, c)
	if err != nil {
		return Message{}, err
	}

	var message Message
	err = json.Unmarshal(resp.Result, &message)

	return message, err
}

// SendMediaGroup sends a media group and returns the resulting messages.
func (bot *BotAPI) SendMediaGroup(config MediaGroupConfig) ([]Message, error) {
	resp, err := bot.Request(config)
	if err != nil {
		return nil, err
	}

	var messages []Message
	err = json.Unmarshal(resp.Result, &messages)

	return messages, err
}

// GetUserProfilePhotos gets a user's profile photos.
//
// It requires UserID.
// Offset and Limit are optional.
func (bot *BotAPI) GetUserProfilePhotos(config UserProfilePhotosConfig) (UserProfilePhotos, error) {
	resp, err := bot.Request(config)
	if err != nil {
		return UserProfilePhotos{}, err
	}

	var profilePhotos UserProfilePhotos
	err = json.Unmarshal(resp.Result, &profilePhotos)

	return profilePhotos, err
}

// GetFile returns a File which can download a file from Telegram.
//
// Requires FileID.
func (bot *BotAPI) GetFile(config FileConfig) (File, error) {
	resp, err := bot.Request(config)
	if err != nil {
		return File{}, err
	}

	var file File
	err = json.Unmarshal(resp.Result, &file)

	return file, err
}

// GetUpdates fetches updates.
// If a WebHook is set, this will not return any data!
//
// Offset, Limit, Timeout, and AllowedUpdates are optional.
// To avoid stale items, set Offset to one higher than the previous item.
// Set Timeout to a large number to reduce requests, so you can get updates
// instantly instead of having to wait between requests.
func (bot *BotAPI) GetUpdates(config UpdateConfig) ([]Update, error) {
	return bot.GetUpdatesWithContext(context.Background(), config)
}

func (bot *BotAPI) GetUpdatesWithContext(ctx context.Context, config UpdateConfig) ([]Update, error) {
	resp, err := bot.RequestWithContext(ctx, config)
	if err != nil {
		return nil, err
	}

	var updates []Update
	err = json.Unmarshal(resp.Result, &updates)

	return updates, err
}

// GetWebhookInfo allows you to fetch information about a webhook and if
// one currently is set, along with pending update count and error messages.
func (bot *BotAPI) GetWebhookInfo() (WebhookInfo, error) {
	resp, err := bot.MakeRequest("getWebhookInfo", nil)
	if err != nil {
		return WebhookInfo{}, err
	}

	var info WebhookInfo
	err = json.Unmarshal(resp.Result, &info)

	return info, err
}

// GetUpdatesChan starts and returns a channel for getting updates.
func (bot *BotAPI) GetUpdatesChan(config UpdateConfig) UpdatesChannel {
	return bot.GetUpdatesChanWithContext(context.Background(), config)
}

func (bot *BotAPI) GetUpdatesChanWithContext(ctx context.Context, config UpdateConfig) UpdatesChannel {
	ch := make(chan Update, bot.Buffer)

	go func() {
		defer close(ch)

		for {
			select {
			case <-ctx.Done():
				return
			default:
				updates, err := bot.GetUpdatesWithContext(ctx, config)

				if err != nil {
					bot.Logger.Printf("failed to get updates: %s\n", err)
					time.Sleep(time.Second * 3)

					continue
				}

				for _, update := range updates {
					if update.UpdateID >= config.Offset {
						config.Offset = update.UpdateID + 1
						ch <- update
					}
				}
			}
		}
	}()

	return ch
}

// ListenForWebhook registers a http handler for a webhook.
func (bot *BotAPI) ListenForWebhook(pattern string) UpdatesChannel {
	ch := make(chan Update, bot.Buffer)

	http.HandleFunc(pattern, func(w http.ResponseWriter, r *http.Request) {
		update, err := bot.HandleUpdate(r)
		if err != nil {
			errMsg, _ := json.Marshal(map[string]string{"error": err.Error()})
			w.WriteHeader(http.StatusBadRequest)
			w.Header().Set("Content-Type", "application/json")
			_, _ = w.Write(errMsg)
			return
		}

		ch <- *update
		close(ch)
	})

	return ch
}

// ListenForWebhookRespReqFormat registers a http handler for a webhook.
func (bot *BotAPI) ListenForWebhookRespReqFormat(w http.ResponseWriter, r *http.Request) UpdatesChannel {
	ch := make(chan Update, bot.Buffer)

	func(w http.ResponseWriter, r *http.Request) {
		update, err := bot.HandleUpdate(r)
		if err != nil {
			errMsg, _ := json.Marshal(map[string]string{"error": err.Error()})
			w.WriteHeader(http.StatusBadRequest)
			w.Header().Set("Content-Type", "application/json")
			_, _ = w.Write(errMsg)
			return
		}

		ch <- *update
		close(ch)
	}(w, r)

	return ch
}

// HandleUpdate parses and returns update received via webhook.
func (bot *BotAPI) HandleUpdate(r *http.Request) (*Update, error) {
	if r.Method != http.MethodPost {
		return nil, ErrWrongMethod
	}

	var update Update
	err := json.NewDecoder(r.Body).Decode(&update)
	if err != nil {
		return nil, err
	}

	return &update, nil
}

// WriteToHTTPResponse writes the request to the HTTP ResponseWriter.
//
// It doesn't support uploading files.
//
// See https://core.telegram.org/bots/api#making-requests-when-getting-updates
// for details.
func WriteToHTTPResponse(w http.ResponseWriter, c Chattable) error {
	params, err := c.params()
	if err != nil {
		return err
	}

	if t, ok := c.(Fileable); ok {
		if hasFilesNeedingUpload(t.files()) {
			return ErrDisallowedUploads
		}
	}

	values := buildParams(params)
	values.Set("method", c.method())

	w.Header().Set("Content-Type", "application/x-www-form-urlencoded")
	_, err = w.Write([]byte(values.Encode()))
	return err
}

// GetChat gets information about a chat.
func (bot *BotAPI) GetChat(config ChatInfoConfig) (Chat, error) {
	resp, err := bot.Request(config)
	if err != nil {
		return Chat{}, err
	}

	var chat Chat
	err = json.Unmarshal(resp.Result, &chat)

	return chat, err
}

// GetChatAdministrators gets a list of administrators in the chat.
//
// If none have been appointed, only the creator will be returned.
// Bots are not shown, even if they are an administrator.
func (bot *BotAPI) GetChatAdministrators(config ChatAdministratorsConfig) ([]ChatMember, error) {
	resp, err := bot.Request(config)
	if err != nil {
		return []ChatMember{}, err
	}

	var members []ChatMember
	err = json.Unmarshal(resp.Result, &members)

	return members, err
}

// GetChatMembersCount gets the number of users in a chat.
func (bot *BotAPI) GetChatMembersCount(config ChatMemberCountConfig) (int, error) {
	resp, err := bot.Request(config)
	if err != nil {
		return -1, err
	}

	var count int
	err = json.Unmarshal(resp.Result, &count)

	return count, err
}

// GetChatMember gets a specific chat member.
func (bot *BotAPI) GetChatMember(config GetChatMemberConfig) (ChatMember, error) {
	resp, err := bot.Request(config)
	if err != nil {
		return ChatMember{}, err
	}

	var member ChatMember
	err = json.Unmarshal(resp.Result, &member)

	return member, err
}

// GetGameHighScores allows you to get the high scores for a game.
func (bot *BotAPI) GetGameHighScores(config GetGameHighScoresConfig) ([]GameHighScore, error) {
	resp, err := bot.Request(config)
	if err != nil {
		return []GameHighScore{}, err
	}

	var highScores []GameHighScore
	err = json.Unmarshal(resp.Result, &highScores)

	return highScores, err
}

// GetInviteLink get InviteLink for a chat.
func (bot *BotAPI) GetInviteLink(config ChatInviteLinkConfig) (string, error) {
	resp, err := bot.Request(config)
	if err != nil {
		return "", err
	}

	var inviteLink string
	err = json.Unmarshal(resp.Result, &inviteLink)

	return inviteLink, err
}

// GetStickerSet returns a StickerSet.
func (bot *BotAPI) GetStickerSet(config GetStickerSetConfig) (StickerSet, error) {
	resp, err := bot.Request(config)
	if err != nil {
		return StickerSet{}, err
	}

	var stickers StickerSet
	err = json.Unmarshal(resp.Result, &stickers)

	return stickers, err
}

// StopPoll stops a poll and returns the result.
func (bot *BotAPI) StopPoll(config StopPollConfig) (Poll, error) {
	resp, err := bot.Request(config)
	if err != nil {
		return Poll{}, err
	}

	var poll Poll
	err = json.Unmarshal(resp.Result, &poll)

	return poll, err
}

// GetMyCommands gets the currently registered commands.
func (bot *BotAPI) GetMyCommands() ([]BotCommand, error) {
	return bot.GetMyCommandsWithConfig(GetMyCommandsConfig{})
}

// GetMyCommandsWithConfig gets the currently registered commands with a config.
func (bot *BotAPI) GetMyCommandsWithConfig(config GetMyCommandsConfig) ([]BotCommand, error) {
	resp, err := bot.Request(config)
	if err != nil {
		return nil, err
	}

	var commands []BotCommand
	err = json.Unmarshal(resp.Result, &commands)

	return commands, err
}

// CopyMessage copy messages of any kind. The method is analogous to the method
// forwardMessage, but the copied message doesn't have a link to the original
// message. Returns the MessageID of the sent message on success.
func (bot *BotAPI) CopyMessage(config CopyMessageConfig) (MessageID, error) {
	params, err := config.params()
	if err != nil {
		return MessageID{}, err
	}

	resp, err := bot.MakeRequest(config.method(), params)
	if err != nil {
		return MessageID{}, err
	}

	var messageID MessageID
	err = json.Unmarshal(resp.Result, &messageID)

	return messageID, err
}

// EscapeText takes an input text and escape Telegram markup symbols.
// In this way we can send a text without being afraid of having to escape the characters manually.
// Note that you don't have to include the formatting style in the input text, or it will be escaped too.
// If there is an error, an empty string will be returned.
//
// parseMode is the text formatting mode (ModeMarkdown, ModeMarkdownV2 or ModeHTML)
// text is the input string that will be escaped.
func EscapeText(parseMode string, text string) string {
	var replacer *strings.Replacer

	switch parseMode {
	case ModeHTML:
		replacer = strings.NewReplacer("<", "&lt;", ">", "&gt;", "&", "&amp;")
	case ModeMarkdown:
		replacer = strings.NewReplacer("_", "\\_", "*", "\\*", "`", "\\`", "[", "\\[")
	case ModeMarkdownV2:
		replacer = strings.NewReplacer(
			"_", "\\_", "*", "\\*", "[", "\\[", "]", "\\]", "(",
			"\\(", ")", "\\)", "~", "\\~", "`", "\\`", ">", "\\>",
			"#", "\\#", "+", "\\+", "-", "\\-", "=", "\\=", "|",
			"\\|", "{", "\\{", "}", "\\}", ".", "\\.", "!", "\\!",
		)
	default:
		return ""
	}

	return replacer.Replace(text)
}<|MERGE_RESOLUTION|>--- conflicted
+++ resolved
@@ -177,13 +177,8 @@
 
 // decodeAPIResponse decode response and return slice of bytes if debug enabled.
 // If debug disabled, just decode http.Response.Body stream to APIResponse struct
-<<<<<<< HEAD
 // for efficient memory usage.
-func (bot *BotAPI) decodeAPIResponse(responseBody io.Reader, resp *APIResponse) (_ []byte, err error) {
-=======
-// for efficient memory usage
 func (bot *BotAPI) decodeAPIResponse(responseBody io.Reader, resp *APIResponse) ([]byte, error) {
->>>>>>> f2ef2729
 	if !bot.Debug {
 		dec := json.NewDecoder(responseBody)
 		err := dec.Decode(resp)
